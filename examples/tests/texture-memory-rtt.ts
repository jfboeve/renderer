/*
 * If not stated otherwise in this file or this component's LICENSE file the
 * following copyright and licenses apply:
 *
 * Copyright 2023 Comcast Cable Communications Management, LLC.
 *
 * Licensed under the Apache License, Version 2.0 (the License);
 * you may not use this file except in compliance with the License.
 * You may obtain a copy of the License at
 *
 * http://www.apache.org/licenses/LICENSE-2.0
 *
 * Unless required by applicable law or agreed to in writing, software
 * distributed under the License is distributed on an "AS IS" BASIS,
 * WITHOUT WARRANTIES OR CONDITIONS OF ANY KIND, either express or implied.
 * See the License for the specific language governing permissions and
 * limitations under the License.
 */

import type { INode, RendererMainSettings } from '@lightningjs/renderer';
import type { ExampleSettings } from '../common/ExampleSettings.js';

export function customSettings(): Partial<RendererMainSettings> {
  return {
    textureMemory: {
      targetThresholdLevel: 0.5,
      cleanupInterval: 1000,
      criticalThreshold: 95e6,
      doNotExceedCriticalThreshold: true,
      debugLogging: true,
    },
  };
}

const COLORS = [
  0xff0000ff, // Red
  0x00ff00ff, // Green
  0x0000ffff, // Blue
  0xffff00ff, // Yellow
  0xff00ffff, // Magenta
  0x00ffffff, // Cyan
  0xffffffff, // White
];

/**
 * Function that chooses a random color from the `COLORS` array
 */
function randomColor() {
  return COLORS[Math.floor(Math.random() * COLORS.length)];
}

export default async function test({ renderer, testRoot }: ExampleSettings) {
  const nodeSize = 128; // Each node will be 128x128 pixels
  const memoryThreshold = 70 * 1024 * 1024; // 130 MB
  const textureSize = nodeSize * nodeSize * 4 * 1.1; // RGBA bytes per pixel
  const memoryBaseline = 25e6; // 25 MB
  const maxNodes = Math.ceil((memoryThreshold - memoryBaseline) / textureSize);
  const nodes: INode[] = [];

  console.log(`Creating ${maxNodes} nodes...`);

  let lastNoiseNodePosition = 0;
  const generateNoiseNodes = (count: number) => {
    // Create nodes with unique noise textures until the memory threshold is reached
    for (let i = 0; i < count; i++) {
      const x = (i % 27) * 10;
      const y = ~~(i / 27) * 10;

      const node = renderer.createNode({
        x,
        y: lastNoiseNodePosition + y,
        width: nodeSize,
        height: nodeSize,
        parent: testRoot,
        color: randomColor(),
        texture: renderer.createTexture('NoiseTexture', {
          width: nodeSize,
          height: nodeSize,
          cacheId: i + Math.random(),
        }),
      });
      nodes.push(node);
    }

    lastNoiseNodePosition = nodes[nodes.length - 1]!.y + 10;
  };

  generateNoiseNodes(maxNodes);
  console.log(`Created ${nodes.length} nodes. Memory threshold reached.`);

  const clippingNode = renderer.createNode({
    x: 600,
    y: 200,
    width: 1300,
    height: 800,
    parent: testRoot,
    color: 0xff0000ff,
    clipping: true,
  });

  const containerNode = renderer.createNode({
    x: 0,
    y: 0,
    width: 1300,
    height: 800,
    parent: clippingNode,
    // color: 0x000000ff,
    clipping: false,
    // rtt: true
  });

  const nodeWidth = 200;
  const nodeHeight = 200;
  const gap = 10; // Define the gap between items

  const spawnRow = function (rowIndex = 0, amount = 20) {
    let totalWidth = 0; // Track the total width used in the current row
    const y = rowIndex * (nodeHeight + gap);

    const rowNode = renderer.createNode({
      x: 0,
      y: y,
      width: (nodeWidth + gap) * amount,
      height: nodeHeight,
      parent: containerNode,
      // color: 0x000000ff,
      rtt: true,
    });

    for (let i = 0; i < amount; i++) {
      totalWidth += nodeWidth + gap; // Include gap in total width calculation

      const x = totalWidth - nodeWidth; // Adjust position by subtracting the node width
      const id = rowIndex * amount + i;

      // Create the green node slightly smaller than the black rectangle
      const childNode = renderer.createNode({
        x: x, // Adjust position by subtracting the gap
        y: 0,
        width: nodeWidth,
        height: nodeHeight,
        parent: rowNode,
<<<<<<< HEAD
        // rtt: true,
=======
        rtt: false,
>>>>>>> 1754b195
      });

      const imageNode = renderer.createNode({
        x: 0,
        y: 0,
        width: nodeWidth,
        height: nodeHeight,
        parent: childNode,
        src: `https://picsum.photos/id/${id}/${nodeWidth}/${nodeHeight}`, // Random images
      });

      const textNode = renderer.createTextNode({
        x: 0,
        y: 0,
        autosize: true,
        parent: childNode,
        text: `Card ${id}`,
        fontSize: 20,
        color: 0xffffffff,
      });
    }

    return rowNode;
  };

  const focusNode = renderer.createNode({
    x: 0,
    y: 0,
    width: nodeWidth + gap + gap,
    height: nodeHeight + gap,
    parent: containerNode,
    alpha: 0.5,
    shader: renderer.createDynamicShader([
      renderer.createEffect(
        'radius',
        {
          radius: 0,
        },
        'r1',
      ),
      renderer.createEffect(
        'border',
        {
          color: 0xff00ffff,
          width: 10,
        },
        'e1',
      ),
    ]),
    zIndex: 100,
  });

  // Generate up to 200 rows
  const amountOfRows = 20;
  const rowNodes: INode[] = [];
  let rowNodeIdx = 0;
  let colNodeIdx = 0;
  let selectedNode: INode | null = null;
  for (let rowIndex = 0; rowIndex < amountOfRows; rowIndex++) {
    console.log(`Spawning row ${rowIndex + 1}`);
    rowNodes.push(spawnRow(rowIndex));
  }

  // adjust container node size
  containerNode.height = amountOfRows * (nodeHeight + gap);

  window.addEventListener('keydown', async (e) => {
    if (e.key === 'ArrowDown') {
      // move container down
      rowNodeIdx++;
      colNodeIdx = 0;
      containerNode.y = rowNodeIdx * nodeHeight;
    }

    if (e.key === 'ArrowUp') {
      // move container up
      rowNodeIdx--;
      colNodeIdx = 0;
      containerNode.y = rowNodeIdx * nodeHeight;
    }

    if (e.key === 'ArrowRight') {
      // move container right
      // containerNode.x += 50;
      selectedNode = rowNodes[-rowNodeIdx] || null;
      if (selectedNode) {
        selectedNode.x -= nodeWidth + gap;
        colNodeIdx++;
        selectedNode.data = { colNodeIdx };
      }
    }

    if (e.key === 'ArrowLeft') {
      // move container left
      selectedNode = rowNodes[-rowNodeIdx] || null;
      if (selectedNode) {
        selectedNode.x += nodeWidth + gap;
        colNodeIdx--;
        selectedNode.data = { colNodeIdx };
      }
    }

    console.log(
      `Container position: ${containerNode.x}, ${containerNode.y} - Row idx ${rowNodeIdx}`,
    );
    // move focusnode

    // let localSelectColIdx: number = Number(selectedNode?.data?.colNodeIdx) || 0;
    // if (localSelectColIdx) {
    //   // focusNode.x = (localSelectColIdx * nodeWidth);
    // } else {
    //   focusNode.x = 0;
    // }

    focusNode.y = -rowNodeIdx * (nodeHeight + gap);

    if (e.key === 'a') {
      generateNoiseNodes(27);
    }

    if (e.key === 'd') {
      for (let i = 0; i < 27; i++) {
        const node = nodes.pop();
        if (node) {
          node.destroy();
        }
      }

      lastNoiseNodePosition -= 10;
    }
  });
}<|MERGE_RESOLUTION|>--- conflicted
+++ resolved
@@ -140,11 +140,7 @@
         width: nodeWidth,
         height: nodeHeight,
         parent: rowNode,
-<<<<<<< HEAD
-        // rtt: true,
-=======
         rtt: false,
->>>>>>> 1754b195
       });
 
       const imageNode = renderer.createNode({
