/*
 * If not stated otherwise in this file or this component's LICENSE file the
 * following copyright and licenses apply:
 *
 * Copyright 2023 Comcast Cable Communications Management, LLC.
 *
 * Licensed under the Apache License, Version 2.0 (the License);
 * you may not use this file except in compliance with the License.
 * You may obtain a copy of the License at
 *
 * http://www.apache.org/licenses/LICENSE-2.0
 *
 * Unless required by applicable law or agreed to in writing, software
 * distributed under the License is distributed on an "AS IS" BASIS,
 * WITHOUT WARRANTIES OR CONDITIONS OF ANY KIND, either express or implied.
 * See the License for the specific language governing permissions and
 * limitations under the License.
 */
import { startLoop, getTimeStamp } from './platform.js';
import { assertTruthy, setPremultiplyMode } from '../utils.js';
import { AnimationManager } from './animations/AnimationManager.js';
import {
  CoreNode,
  CoreNodeRenderState,
  type CoreNodeProps,
} from './CoreNode.js';
import { CoreTextureManager } from './CoreTextureManager.js';
import { TrFontManager } from './text-rendering/TrFontManager.js';
import { CoreShaderManager, type ShaderMap } from './CoreShaderManager.js';
import {
  TextRenderer,
  type TextRendererMap,
  type TrProps,
} from './text-rendering/renderers/TextRenderer.js';

import { EventEmitter } from '../common/EventEmitter.js';
import { ContextSpy } from './lib/ContextSpy.js';
import type {
  FpsUpdatePayload,
  FrameTickPayload,
} from '../common/CommonTypes.js';
import {
  TextureMemoryManager,
  type TextureMemoryManagerSettings,
} from './TextureMemoryManager.js';
import type { CoreRendererOptions } from './renderers/CoreRenderer.js';
import { CoreRenderer } from './renderers/CoreRenderer.js';
import type { WebGlCoreRenderer } from './renderers/webgl/WebGlCoreRenderer.js';
import type { CanvasCoreRenderer } from './renderers/canvas/CanvasCoreRenderer.js';
import type { BaseShaderController } from '../main-api/ShaderController.js';
import { CoreTextNode, type CoreTextNodeProps } from './CoreTextNode.js';
import { santizeCustomDataMap } from '../main-api/utils.js';
import type { SdfTextRenderer } from './text-rendering/renderers/SdfTextRenderer/SdfTextRenderer.js';
import type { CanvasTextRenderer } from './text-rendering/renderers/CanvasTextRenderer.js';
import { createBound, createPreloadBounds, type Bound } from './lib/utils.js';

export interface StageOptions {
  appWidth: number;
  appHeight: number;
  textureMemory: TextureMemoryManagerSettings;
  boundsMargin: number | [number, number, number, number];
  deviceLogicalPixelRatio: number;
  devicePhysicalPixelRatio: number;
  canvas: HTMLCanvasElement | OffscreenCanvas;
  clearColor: number;
  fpsUpdateInterval: number;
  enableContextSpy: boolean;
  forceWebGL2: boolean;
  numImageWorkers: number;
  renderEngine: typeof WebGlCoreRenderer | typeof CanvasCoreRenderer;
  eventBus: EventEmitter;
  quadBufferSize: number;
  fontEngines: (typeof CanvasTextRenderer | typeof SdfTextRenderer)[];
  inspector: boolean;
  strictBounds: boolean;
}

export type StageFpsUpdateHandler = (
  stage: Stage,
  fpsData: FpsUpdatePayload,
) => void;

export type StageFrameTickHandler = (
  stage: Stage,
  frameTickData: FrameTickPayload,
) => void;

const bufferMemory = 2e6;
const autoStart = true;

export class Stage {
  /// Module Instances
  public readonly animationManager: AnimationManager;
  public readonly txManager: CoreTextureManager;
  public readonly txMemManager: TextureMemoryManager;
  public readonly fontManager: TrFontManager;
  public readonly textRenderers: Partial<TextRendererMap>;
  public readonly shManager: CoreShaderManager;
  public readonly renderer: CoreRenderer;
  public readonly root: CoreNode;
  public readonly boundsMargin: [number, number, number, number];
  public readonly defShaderCtr: BaseShaderController;
<<<<<<< HEAD
  public readonly strictBound: Bound;
  public readonly preloadBound: Bound;
=======
  public readonly strictBounds: boolean;
>>>>>>> 9081f095

  /**
   * Renderer Event Bus for the Stage to emit events onto
   *
   * @remarks
   * In reality this is just the RendererMain instance, which is an EventEmitter.
   * this allows us to directly emit events from the Stage to RendererMain
   * without having to set up forwarding handlers.
   */
  public readonly eventBus: EventEmitter;

  /// State
  deltaTime = 0;
  lastFrameTime = 0;
  currentFrameTime = 0;
  private fpsNumFrames = 0;
  private fpsElapsedTime = 0;
  private renderRequested = false;
  private frameEventQueue: [name: string, payload: unknown][] = [];
  private fontResolveMap: Record<string, CanvasTextRenderer | SdfTextRenderer> =
    {};

  /// Debug data
  contextSpy: ContextSpy | null = null;

  /**
   * Stage constructor
   */
  constructor(readonly options: StageOptions) {
    const {
      canvas,
      clearColor,
      appWidth,
      appHeight,
      boundsMargin,
      enableContextSpy,
      forceWebGL2,
      numImageWorkers,
      textureMemory,
      renderEngine,
      fontEngines,
    } = options;

    this.eventBus = options.eventBus;
    this.txManager = new CoreTextureManager(numImageWorkers);
    this.txMemManager = new TextureMemoryManager(this, textureMemory);
    this.shManager = new CoreShaderManager();
    this.animationManager = new AnimationManager();
    this.contextSpy = enableContextSpy ? new ContextSpy() : null;
    this.strictBounds = options.strictBounds;

    let bm = [0, 0, 0, 0] as [number, number, number, number];
    if (boundsMargin) {
      bm = Array.isArray(boundsMargin)
        ? boundsMargin
        : [boundsMargin, boundsMargin, boundsMargin, boundsMargin];
    }
    this.boundsMargin = bm;

    // precalculate our viewport bounds
    this.strictBound = createBound(0, 0, appWidth, appHeight);
    this.preloadBound = createPreloadBounds(this.strictBound, bm);

    const rendererOptions: CoreRendererOptions = {
      stage: this,
      canvas,
      pixelRatio:
        options.devicePhysicalPixelRatio * options.deviceLogicalPixelRatio,
      clearColor: clearColor ?? 0xff000000,
      bufferMemory,
      txManager: this.txManager,
      txMemManager: this.txMemManager,
      shManager: this.shManager,
      contextSpy: this.contextSpy,
      forceWebGL2,
    };

    this.renderer = new renderEngine(rendererOptions);
    const renderMode = this.renderer.mode || 'webgl';

    this.defShaderCtr = this.renderer.getDefShaderCtr();
    setPremultiplyMode(renderMode);

    // Must do this after renderer is created
    this.txManager.renderer = this.renderer;

    // Create text renderers
    this.textRenderers = {};
    fontEngines.forEach((fontEngineConstructor) => {
      const fontEngineInstance = new fontEngineConstructor(this);
      const className = fontEngineInstance.type;

      if (className === 'sdf' && renderMode === 'canvas') {
        console.warn(
          'SdfTextRenderer is not compatible with Canvas renderer. Skipping...',
        );
        return;
      }

      if (fontEngineInstance instanceof TextRenderer) {
        if (className === 'canvas') {
          this.textRenderers['canvas'] =
            fontEngineInstance as CanvasTextRenderer;
        } else if (className === 'sdf') {
          this.textRenderers['sdf'] = fontEngineInstance as SdfTextRenderer;
        }
      }
    });

    if (Object.keys(this.textRenderers).length === 0) {
      console.warn('No text renderers available. Your text will not render.');
    }

    this.fontManager = new TrFontManager(this.textRenderers);

    // create root node
    const rootNode = new CoreNode(this, {
      x: 0,
      y: 0,
      width: appWidth,
      height: appHeight,
      alpha: 1,
      autosize: false,
      clipping: false,
      color: 0x00000000,
      colorTop: 0x00000000,
      colorBottom: 0x00000000,
      colorLeft: 0x00000000,
      colorRight: 0x00000000,
      colorTl: 0x00000000,
      colorTr: 0x00000000,
      colorBl: 0x00000000,
      colorBr: 0x00000000,
      zIndex: 0,
      zIndexLocked: 0,
      scaleX: 1,
      scaleY: 1,
      mountX: 0,
      mountY: 0,
      mount: 0,
      pivot: 0.5,
      pivotX: 0.5,
      pivotY: 0.5,
      rotation: 0,
      parent: null,
      texture: null,
      textureOptions: {},
      shader: this.defShaderCtr,
      rtt: false,
      src: null,
      scale: 1,
      preventCleanup: false,
      strictBounds: this.strictBounds,
    });

    this.root = rootNode;

    // execute platform start loop
    if (autoStart) {
      startLoop(this);
    }
  }

  updateFrameTime() {
    const newFrameTime = getTimeStamp();
    this.lastFrameTime = this.currentFrameTime;
    this.currentFrameTime = newFrameTime;
    this.deltaTime = !this.lastFrameTime
      ? 100 / 6
      : newFrameTime - this.lastFrameTime;
    this.txManager.frameTime = newFrameTime;
    this.txMemManager.frameTime = newFrameTime;

    // This event is emitted at the beginning of the frame (before any updates
    // or rendering), so no need to to use `stage.queueFrameEvent` here.
    this.eventBus.emit('frameTick', {
      time: this.currentFrameTime,
      delta: this.deltaTime,
    });
  }

  /**
   * Update animations
   */
  updateAnimations() {
    const { animationManager } = this;
    if (!this.root) {
      return;
    }
    // step animation
    animationManager.update(this.deltaTime);
  }

  /**
   * Check if the scene has updates
   */
  hasSceneUpdates() {
    return !!this.root.updateType || this.renderRequested;
  }

  /**
   * Start a new frame draw
   */
  drawFrame() {
    const { renderer, renderRequested } = this;
    assertTruthy(renderer);

    // Update tree if needed
    if (this.root.updateType !== 0) {
      this.root.update(this.deltaTime, this.root.clippingRect);
    }

    // Reset render operations and clear the canvas
    renderer.reset();

    // Check if we need to cleanup textures
    if (this.txMemManager.criticalCleanupRequested) {
      this.txMemManager.cleanup();
    }

    // If we have RTT nodes draw them first
    // So we can use them as textures in the main scene
    if (renderer.rttNodes.length > 0) {
      renderer.renderRTTNodes();
    }

    // Fill quads buffer
    this.addQuads(this.root);

    // Perform render pass
    renderer?.render();

    this.calculateFps();

    // Reset renderRequested flag if it was set
    if (renderRequested) {
      this.renderRequested = false;
    }
  }

  /**
   * Queue an event to be emitted after the current/next frame is rendered
   *
   * @remarks
   * When we are operating in the context of the render loop, we may want to
   * emit events that are related to the current frame. However, we generally do
   * NOT want to emit events directly in the middle of the render loop, since
   * this could enable event handlers to modify the scene graph and cause
   * unexpected behavior. Instead, we queue up events to be emitted and then
   * flush the queue after the frame has been rendered.
   *
   * @param name
   * @param data
   */
  queueFrameEvent(name: string, data: unknown) {
    this.frameEventQueue.push([name, data]);
  }

  /**
   * Emit all queued frame events
   *
   * @remarks
   * This method should be called after the frame has been rendered to emit
   * all events that were queued during the frame.
   *
   * See {@link queueFrameEvent} for more information.
   */
  flushFrameEvents() {
    for (const [name, data] of this.frameEventQueue) {
      this.eventBus.emit(name, data);
    }
    this.frameEventQueue = [];
  }

  calculateFps() {
    // If there's an FPS update interval, emit the FPS update event
    // when the specified interval has elapsed.
    const { fpsUpdateInterval } = this.options;
    if (fpsUpdateInterval) {
      this.fpsNumFrames++;
      this.fpsElapsedTime += this.deltaTime;
      if (this.fpsElapsedTime >= fpsUpdateInterval) {
        const fps = Math.round(
          (this.fpsNumFrames * 1000) / this.fpsElapsedTime,
        );
        this.fpsNumFrames = 0;
        this.fpsElapsedTime = 0;
        this.queueFrameEvent('fpsUpdate', {
          fps,
          contextSpyData: this.contextSpy?.getData() ?? null,
        } satisfies FpsUpdatePayload);
        this.contextSpy?.reset();
      }
    }
  }

  addQuads(node: CoreNode) {
    assertTruthy(this.renderer);

    if (node.isRenderable === true) {
      node.renderQuads(this.renderer);
    }

    for (let i = 0; i < node.children.length; i++) {
      const child = node.children[i];

      if (child === undefined) {
        continue;
      }

      if (
        child.worldAlpha === 0 ||
        (child.strictBounds === true &&
          child.renderState === CoreNodeRenderState.OutOfBounds)
      ) {
        continue;
      }

      this.addQuads(child);
    }
  }

  /**
   * Request a render pass without forcing an update
   */
  requestRender() {
    this.renderRequested = true;
  }

  /**
   * Given a font name, and possible renderer override, return the best compatible text renderer.
   *
   * @remarks
   * Will try to return a canvas renderer if no other suitable renderer can be resolved.
   *
   * @param fontFamily
   * @param textRendererOverride
   * @returns
   */
  resolveTextRenderer(
    trProps: TrProps,
    textRendererOverride: keyof TextRendererMap | null = null,
  ): TextRenderer | null {
    const fontCacheString = `${trProps.fontFamily}${trProps.fontStyle}${
      trProps.fontWeight
    }${trProps.fontStretch}${textRendererOverride ? textRendererOverride : ''}`;

    // check our resolve cache first
    if (this.fontResolveMap[fontCacheString] !== undefined) {
      return this.fontResolveMap[fontCacheString] as unknown as TextRenderer;
    }

    // Resolve the text renderer
    let rendererId = textRendererOverride;
    let overrideFallback = false;

    // Check if the override is valid (if one is provided)
    if (rendererId) {
      const possibleRenderer = this.textRenderers[rendererId];
      if (!possibleRenderer) {
        console.warn(`Text renderer override '${rendererId}' not found.`);
        rendererId = null;
        overrideFallback = true;
      } else if (!possibleRenderer.canRenderFont(trProps)) {
        console.warn(
          `Cannot use override text renderer '${rendererId}' for font`,
          trProps,
        );
        rendererId = null;
        overrideFallback = true;
      }
    }

    if (!rendererId) {
      // Iterate through the text renderers and find the first one that can render the font
      for (const [trId, tr] of Object.entries(this.textRenderers)) {
        if (tr.canRenderFont(trProps)) {
          rendererId = trId as keyof TextRendererMap;
          break;
        }
      }
      if (!rendererId && this.textRenderers.canvas !== undefined) {
        // If no renderer can be found, use the canvas renderer
        rendererId = 'canvas';
      }
    }

    if (overrideFallback) {
      console.warn(`Falling back to text renderer ${String(rendererId)}`);
    }

    if (!rendererId) {
      // silently fail if no renderer can be found, the error is already created
      // at the constructor level
      return null;
    }

    // By now we are guaranteed to have a valid rendererId (at least Canvas);
    const resolvedTextRenderer = this.textRenderers[rendererId];
    assertTruthy(resolvedTextRenderer, 'resolvedTextRenderer undefined');

    // cache the resolved renderer for future use with these trProps
    this.fontResolveMap[fontCacheString] = resolvedTextRenderer;

    // Need to explicitly cast to TextRenderer because TS doesn't like
    // the covariant state argument in the setter method map
    return resolvedTextRenderer as unknown as TextRenderer;
  }

  /**
   * Create a shader controller instance
   *
   * @param type
   * @param props
   * @returns
   */
  createShaderCtr(
    type: keyof ShaderMap,
    props: Record<string, unknown>,
  ): BaseShaderController {
    return this.shManager.loadShader(type, props);
  }

  createNode(props: Partial<CoreNodeProps>) {
    const resolvedProps = this.resolveNodeDefaults(props);
    return new CoreNode(this, resolvedProps);
  }

  createTextNode(props: Partial<CoreTextNodeProps>) {
    const fontSize = props.fontSize ?? 16;
    const resolvedProps = {
      ...this.resolveNodeDefaults(props),
      text: props.text ?? '',
      textRendererOverride: props.textRendererOverride ?? null,
      fontSize,
      fontFamily: props.fontFamily ?? 'sans-serif',
      fontStyle: props.fontStyle ?? 'normal',
      fontWeight: props.fontWeight ?? 'normal',
      fontStretch: props.fontStretch ?? 'normal',
      textAlign: props.textAlign ?? 'left',
      contain: props.contain ?? 'none',
      scrollable: props.scrollable ?? false,
      scrollY: props.scrollY ?? 0,
      offsetY: props.offsetY ?? 0,
      letterSpacing: props.letterSpacing ?? 0,
      lineHeight: props.lineHeight, // `undefined` is a valid value
      maxLines: props.maxLines ?? 0,
      textBaseline: props.textBaseline ?? 'alphabetic',
      verticalAlign: props.verticalAlign ?? 'middle',
      overflowSuffix: props.overflowSuffix ?? '...',
      debug: props.debug ?? {},
      shaderProps: null,
    };

    const resolvedTextRenderer = this.resolveTextRenderer(
      resolvedProps,
      props.textRendererOverride,
    );

    if (!resolvedTextRenderer) {
      throw new Error(
        `No compatible text renderer found for ${resolvedProps.fontFamily}`,
      );
    }

    return new CoreTextNode(this, resolvedProps, resolvedTextRenderer);
  }

  /**
   * Resolves the default property values for a Node
   *
   * @remarks
   * This method is used internally by the RendererMain to resolve the default
   * property values for a Node. It is exposed publicly so that it can be used
   * by Core Driver implementations.
   *
   * @param props
   * @returns
   */
  protected resolveNodeDefaults(props: Partial<CoreNodeProps>): CoreNodeProps {
    const color = props.color ?? 0xffffffff;
    const colorTl = props.colorTl ?? props.colorTop ?? props.colorLeft ?? color;
    const colorTr =
      props.colorTr ?? props.colorTop ?? props.colorRight ?? color;
    const colorBl =
      props.colorBl ?? props.colorBottom ?? props.colorLeft ?? color;
    const colorBr =
      props.colorBr ?? props.colorBottom ?? props.colorRight ?? color;

    let data = {};
    if (this.options.inspector === true) {
      data = santizeCustomDataMap(props.data ?? {});
    }

    return {
      x: props.x ?? 0,
      y: props.y ?? 0,
      width: props.width ?? 0,
      height: props.height ?? 0,
      alpha: props.alpha ?? 1,
      autosize: props.autosize ?? false,
      clipping: props.clipping ?? false,
      color,
      colorTop: props.colorTop ?? color,
      colorBottom: props.colorBottom ?? color,
      colorLeft: props.colorLeft ?? color,
      colorRight: props.colorRight ?? color,
      colorBl,
      colorBr,
      colorTl,
      colorTr,
      zIndex: props.zIndex ?? 0,
      zIndexLocked: props.zIndexLocked ?? 0,
      parent: props.parent ?? null,
      texture: props.texture ?? null,
      textureOptions: props.textureOptions ?? {},
      shader: props.shader ?? this.defShaderCtr,
      // Since setting the `src` will trigger a texture load, we need to set it after
      // we set the texture. Otherwise, problems happen.
      src: props.src ?? null,
      srcHeight: props.srcHeight,
      srcWidth: props.srcWidth,
      srcX: props.srcX,
      srcY: props.srcY,
      scale: props.scale ?? null,
      scaleX: props.scaleX ?? props.scale ?? 1,
      scaleY: props.scaleY ?? props.scale ?? 1,
      mount: props.mount ?? 0,
      mountX: props.mountX ?? props.mount ?? 0,
      mountY: props.mountY ?? props.mount ?? 0,
      pivot: props.pivot ?? 0.5,
      pivotX: props.pivotX ?? props.pivot ?? 0.5,
      pivotY: props.pivotY ?? props.pivot ?? 0.5,
      rotation: props.rotation ?? 0,
      rtt: props.rtt ?? false,
      data: data,
      preventCleanup: props.preventCleanup ?? false,
      imageType: props.imageType,
      strictBounds: props.strictBounds ?? this.strictBounds,
    };
  }
}<|MERGE_RESOLUTION|>--- conflicted
+++ resolved
@@ -100,12 +100,9 @@
   public readonly root: CoreNode;
   public readonly boundsMargin: [number, number, number, number];
   public readonly defShaderCtr: BaseShaderController;
-<<<<<<< HEAD
   public readonly strictBound: Bound;
   public readonly preloadBound: Bound;
-=======
   public readonly strictBounds: boolean;
->>>>>>> 9081f095
 
   /**
    * Renderer Event Bus for the Stage to emit events onto
