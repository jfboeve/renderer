--- conflicted
+++ resolved
@@ -51,11 +51,11 @@
 import { santizeCustomDataMap } from '../main-api/utils.js';
 import type { SdfTextRenderer } from './text-rendering/renderers/SdfTextRenderer/SdfTextRenderer.js';
 import type { CanvasTextRenderer } from './text-rendering/renderers/CanvasTextRenderer.js';
-<<<<<<< HEAD
-import type { CoreShaderNode } from './renderers/CoreShaderNode.js';
-=======
+import type {
+  BaseShaderNode,
+  CoreShaderNode,
+} from './renderers/CoreShaderNode.js';
 import { createBound, createPreloadBounds, type Bound } from './lib/utils.js';
->>>>>>> 7b9353f3
 
 export interface StageOptions {
   appWidth: number;
@@ -102,14 +102,10 @@
   public readonly renderer: CoreRenderer;
   public readonly root: CoreNode;
   public readonly boundsMargin: [number, number, number, number];
-<<<<<<< HEAD
-  public readonly defShaderNode: CoreShaderNode;
-=======
-  public readonly defShaderCtr: BaseShaderController;
+  public readonly defShaderNode: BaseShaderNode | null = null;
   public readonly strictBound: Bound;
   public readonly preloadBound: Bound;
   public readonly strictBounds: boolean;
->>>>>>> 7b9353f3
 
   /**
    * Renderer Event Bus for the Stage to emit events onto
