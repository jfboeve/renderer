--- conflicted
+++ resolved
@@ -38,7 +38,6 @@
 import { FadeOutEffect } from './effects/FadeOutEffect.js';
 import { RadialGradientEffect } from './effects/RadialGradientEffect.js';
 
-<<<<<<< HEAD
 /**
  * Allows the `keyof EffectMap` to be mapped over and form an discriminated
  * union of all the EffectDescs structures individually.
@@ -77,12 +76,9 @@
 
 type EffectDesc = MapEffectDescs<keyof EffectMap>;
 
-export interface DynamicShaderProps extends DimensionsShaderProp {
-=======
 export interface DynamicShaderProps
   extends DimensionsShaderProp,
     AlphaShaderProp {
->>>>>>> d173446c
   effects?: EffectDesc[];
 }
 
