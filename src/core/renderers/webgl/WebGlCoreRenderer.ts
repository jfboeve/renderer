--- conflicted
+++ resolved
@@ -50,11 +50,8 @@
 import { RenderTexture } from '../../textures/RenderTexture.js';
 import type { CoreNode } from '../../CoreNode.js';
 import { WebGlCoreCtxRenderTexture } from './WebGlCoreCtxRenderTexture.js';
-<<<<<<< HEAD
 import type { BaseShaderController } from '../../../main-api/ShaderController.js';
-=======
 import { ImageTexture } from '../../textures/ImageTexture.js';
->>>>>>> 50d56b88
 
 const WORDS_PER_QUAD = 24;
 // const BYTES_PER_QUAD = WORDS_PER_QUAD * 4;
