/*
 * If not stated otherwise in this file or this component's LICENSE file the
 * following copyright and licenses apply:
 *
 * Copyright 2023 Comcast Cable Communications Management, LLC.
 *
 * Licensed under the Apache License, Version 2.0 (the License);
 * you may not use this file except in compliance with the License.
 * You may obtain a copy of the License at
 *
 * http://www.apache.org/licenses/LICENSE-2.0
 *
 * Unless required by applicable law or agreed to in writing, software
 * distributed under the License is distributed on an "AS IS" BASIS,
 * WITHOUT WARRANTIES OR CONDITIONS OF ANY KIND, either express or implied.
 * See the License for the specific language governing permissions and
 * limitations under the License.
 */

import { assertTruthy, createWebGLContext, hasOwn } from '../../../utils.js';
import {
  CoreRenderer,
  type CoreRendererOptions,
  type QuadOptions,
} from '../CoreRenderer.js';
import { WebGlCoreRenderOp } from './WebGlCoreRenderOp.js';
import type { CoreContextTexture } from '../CoreContextTexture.js';
import {
  createIndexBuffer,
  type CoreWebGlParameters,
  type CoreWebGlExtensions,
  getWebGlParameters,
  getWebGlExtensions,
} from './internal/RendererUtils.js';
import { WebGlCoreCtxTexture } from './WebGlCoreCtxTexture.js';
import { Texture } from '../../textures/Texture.js';
import { ColorTexture } from '../../textures/ColorTexture.js';
import { SubTexture } from '../../textures/SubTexture.js';
import { WebGlCoreCtxSubTexture } from './WebGlCoreCtxSubTexture.js';
import { CoreShaderManager } from '../../CoreShaderManager.js';
import { BufferCollection } from './internal/BufferCollection.js';
import {
  compareRect,
  getNormalizedRgbaComponents,
  type RectWithValid,
} from '../../lib/utils.js';
import type { Dimensions } from '../../../common/CommonTypes.js';
import { WebGlCoreShader } from './WebGlCoreShader.js';
import { WebGlContextWrapper } from '../../lib/WebGlContextWrapper.js';
<<<<<<< HEAD
import type { TextureMemoryManager } from '../../TextureMemoryManager.js';
import { ImageTexture } from '../../textures/ImageTexture.js';
=======
import { RenderTexture } from '../../textures/RenderTexture.js';
import type { CoreNode } from '../../CoreNode.js';
import { WebGlCoreCtxRenderTexture } from './WebGlCoreCtxRenderTexture.js';
>>>>>>> 81f2665e

const WORDS_PER_QUAD = 24;
// const BYTES_PER_QUAD = WORDS_PER_QUAD * 4;

export type WebGlCoreRendererOptions = CoreRendererOptions;

interface CoreWebGlSystem {
  parameters: CoreWebGlParameters;
  extensions: CoreWebGlExtensions;
}

export class WebGlCoreRenderer extends CoreRenderer {
  //// WebGL Native Context and Data
  glw: WebGlContextWrapper;
  system: CoreWebGlSystem;

  //// Persistent data
  quadBuffer: ArrayBuffer = new ArrayBuffer(1024 * 1024 * 4);
  fQuadBuffer: Float32Array = new Float32Array(this.quadBuffer);
  uiQuadBuffer: Uint32Array = new Uint32Array(this.quadBuffer);
  renderOps: WebGlCoreRenderOp[] = [];

  //// Render Op / Buffer Filling State
  curBufferIdx = 0;
  curRenderOp: WebGlCoreRenderOp | null = null;
  override rttNodes: CoreNode[] = [];
  activeRttNode: CoreNode | null = null;

  //// Default Shader
  defaultShader: WebGlCoreShader;
  quadBufferCollection: BufferCollection;

  /**
   * White pixel texture used by default when no texture is specified.
   */
  defaultTexture: Texture;

  /**
   * Whether the renderer is currently rendering to a texture.
   */
  public renderToTextureActive = false;

  constructor(options: WebGlCoreRendererOptions) {
    super(options);
    this.mode = 'webgl';

    const { canvas, clearColor, bufferMemory } = options;

    this.defaultTexture = new ColorTexture(this.txManager);

    // Mark the default texture as ALWAYS renderable
    // This prevents it from ever being garbage collected.
    // Fixes https://github.com/lightning-js/renderer/issues/262
    this.defaultTexture.setRenderableOwner(this, true);

    // When the default texture is loaded, request a render in case the
    // RAF is paused. Fixes: https://github.com/lightning-js/renderer/issues/123
    this.defaultTexture.once('loaded', () => {
      this.stage.requestRender();
    });

    const gl = createWebGLContext(canvas, options.contextSpy);
    const glw = (this.glw = new WebGlContextWrapper(gl));

    const color = getNormalizedRgbaComponents(clearColor);
    glw.viewport(0, 0, canvas.width, canvas.height);
    glw.clearColor(color[0]!, color[1]!, color[2]!, color[3]!);
    glw.setBlend(true);
    glw.blendFunc(glw.ONE, glw.ONE_MINUS_SRC_ALPHA);

    createIndexBuffer(glw, bufferMemory);

    this.system = {
      parameters: getWebGlParameters(this.glw),
      extensions: getWebGlExtensions(this.glw),
    };
    this.shManager.renderer = this;
    this.defaultShader = this.shManager.loadShader('DefaultShader').shader;
    const quadBuffer = glw.createBuffer();
    assertTruthy(quadBuffer);
    const stride = 6 * Float32Array.BYTES_PER_ELEMENT;
    this.quadBufferCollection = new BufferCollection([
      {
        buffer: quadBuffer,
        attributes: {
          a_position: {
            name: 'a_position',
            size: 2, // 2 components per iteration
            type: glw.FLOAT, // the data is 32bit floats
            normalized: false, // don't normalize the data
            stride, // 0 = move forward size * sizeof(type) each iteration to get the next position
            offset: 0, // start at the beginning of the buffer
          },
          a_textureCoordinate: {
            name: 'a_textureCoordinate',
            size: 2,
            type: glw.FLOAT,
            normalized: false,
            stride,
            offset: 2 * Float32Array.BYTES_PER_ELEMENT,
          },
          a_color: {
            name: 'a_color',
            size: 4,
            type: glw.UNSIGNED_BYTE,
            normalized: true,
            stride,
            offset: 4 * Float32Array.BYTES_PER_ELEMENT,
          },
          a_textureIndex: {
            name: 'a_textureIndex',
            size: 1,
            type: glw.FLOAT,
            normalized: false,
            stride,
            offset: 5 * Float32Array.BYTES_PER_ELEMENT,
          },
        },
      },
    ]);
  }

  reset() {
    const { glw } = this;
    this.curBufferIdx = 0;
    this.curRenderOp = null;
    this.renderOps.length = 0;
    glw.setScissorTest(false);
    glw.clear();
  }

  override getShaderManager(): CoreShaderManager {
    return this.shManager;
  }

  override createCtxTexture(textureSource: Texture): CoreContextTexture {
    if (textureSource instanceof SubTexture) {
      return new WebGlCoreCtxSubTexture(
        this.glw,
        this.txMemManager,
        textureSource,
      );
    } else if (textureSource instanceof RenderTexture) {
      return new WebGlCoreCtxRenderTexture(
        this.glw,
        this.txMemManager,
        textureSource,
      );
    }
    return new WebGlCoreCtxTexture(this.glw, this.txMemManager, textureSource);
  }

  /**
   * This function adds a quad (a rectangle composed of two triangles) to the WebGL rendering pipeline.
   *
   * It takes a set of options that define the quad's properties, such as its dimensions, colors, texture, shader, and transformation matrix.
   * The function first updates the shader properties with the current dimensions if necessary, then sets the default texture if none is provided.
   * It then checks if a new render operation is needed, based on the current shader and clipping rectangle.
   * If a new render operation is needed, it creates one and updates the current render operation.
   * The function then adjusts the texture coordinates based on the texture options and adds the texture to the texture manager.
   *
   * Finally, it calculates the vertices for the quad, taking into account any transformations, and adds them to the quad buffer.
   * The function updates the length and number of quads in the current render operation, and updates the current buffer index.
   */
  addQuad(params: QuadOptions) {
    const { fQuadBuffer, uiQuadBuffer } = this;
    const {
      width,
      height,
      colorTl,
      colorTr,
      colorBl,
      colorBr,
      textureOptions,
      shader,
      shaderProps,
      alpha,
      clippingRect,
      tx,
      ty,
      ta,
      tb,
      tc,
      td,
      rtt: renderToTexture,
      parentHasRenderTexture,
      framebufferDimensions,
    } = params;
    let { texture } = params;

    /**
     * If the shader props contain any automatic properties, update it with the
     * current dimensions that will be used to render the quad.
     */
    if (shaderProps && hasOwn(shaderProps, '$dimensions')) {
      const dimensions = shaderProps.$dimensions as Dimensions;
      // eslint-disable-next-line @typescript-eslint/no-unsafe-assignment
      dimensions.width = width;
      dimensions.height = height;
    }

    texture = texture ?? this.defaultTexture;
    assertTruthy(texture instanceof Texture, 'Invalid texture type');

    let { curBufferIdx: bufferIdx, curRenderOp } = this;
    const targetDims = {
      width,
      height,
    };
    const targetShader = shader || this.defaultShader;
    assertTruthy(targetShader instanceof WebGlCoreShader);

    if (!this.reuseRenderOp(params)) {
      // eslint-disable-next-line @typescript-eslint/no-unsafe-argument
      this.newRenderOp(
        targetShader,
        shaderProps as Record<string, unknown>,
        alpha,
        targetDims,
        clippingRect,
        bufferIdx,
        renderToTexture,
        parentHasRenderTexture,
        framebufferDimensions,
      );
      curRenderOp = this.curRenderOp;
      assertTruthy(curRenderOp);
    }

    const flipX = textureOptions?.flipX ?? false;
    const flipY = textureOptions?.flipY ?? false;

    let texCoordX1 = 0;
    let texCoordY1 = 0;
    let texCoordX2 = 1;
    let texCoordY2 = 1;

    if (texture instanceof SubTexture) {
      const { x: tx, y: ty, width: tw, height: th } = texture.props;
      const { width: parentW = 0, height: parentH = 0 } = texture.parentTexture
        .dimensions || { width: 0, height: 0 };
      texCoordX1 = tx / parentW;
      texCoordX2 = texCoordX1 + tw / parentW;
      texCoordY1 = ty / parentH;
      texCoordY2 = texCoordY1 + th / parentH;
      texture = texture.parentTexture;
    }

    const resizeMode = textureOptions?.resizeMode ?? false;

    if (texture instanceof ImageTexture) {
      if (resizeMode && texture.dimensions) {
        const { width: tw, height: th } = texture.dimensions;
        if (resizeMode.type === 'cover') {
          const scaleX = width / tw;
          const scaleY = height / th;
          const scale = Math.max(scaleX, scaleY);
          const precision = 1 / scale;
          // Determine based on width
          if (scale && scaleX && scaleX < scale) {
            const desiredSize = precision * width;
            texCoordX1 = (1 - desiredSize / tw) * (resizeMode.clipX ?? 0.5);
            texCoordX2 = texCoordX1 + desiredSize / tw;
          }
          // Determine based on height
          if (scale && scaleY && scaleY < scale) {
            const desiredSize = precision * height;
            texCoordY1 = (1 - desiredSize / th) * (resizeMode.clipY ?? 0.5);
            texCoordY2 = texCoordY1 + desiredSize / th;
          }
        }
      }
    }

    // Flip texture coordinates if dictated by texture options
    if (flipX) {
      [texCoordX1, texCoordX2] = [texCoordX2, texCoordX1];
    }
    if (flipY) {
      [texCoordY1, texCoordY2] = [texCoordY2, texCoordY1];
    }

    const { txManager } = this.stage;
    const ctxTexture = txManager.getCtxTexture(texture);
    assertTruthy(ctxTexture instanceof WebGlCoreCtxTexture);
    const textureIdx = this.addTexture(ctxTexture, bufferIdx);

    curRenderOp = this.curRenderOp;
    assertTruthy(curRenderOp);

    // render quad advanced
    if (tb !== 0 || tc !== 0) {
      // Upper-Left
      fQuadBuffer[bufferIdx++] = tx; // vertexX
      fQuadBuffer[bufferIdx++] = ty; // vertexY
      fQuadBuffer[bufferIdx++] = texCoordX1; // texCoordX
      fQuadBuffer[bufferIdx++] = texCoordY1; // texCoordY
      uiQuadBuffer[bufferIdx++] = colorTl; // color
      fQuadBuffer[bufferIdx++] = textureIdx; // texIndex

      // Upper-Right
      fQuadBuffer[bufferIdx++] = tx + width * ta;
      fQuadBuffer[bufferIdx++] = ty + width * tc;
      fQuadBuffer[bufferIdx++] = texCoordX2;
      fQuadBuffer[bufferIdx++] = texCoordY1;
      uiQuadBuffer[bufferIdx++] = colorTr;
      fQuadBuffer[bufferIdx++] = textureIdx;

      // Lower-Left
      fQuadBuffer[bufferIdx++] = tx + height * tb;
      fQuadBuffer[bufferIdx++] = ty + height * td;
      fQuadBuffer[bufferIdx++] = texCoordX1;
      fQuadBuffer[bufferIdx++] = texCoordY2;
      uiQuadBuffer[bufferIdx++] = colorBl;
      fQuadBuffer[bufferIdx++] = textureIdx;

      // Lower-Right
      fQuadBuffer[bufferIdx++] = tx + width * ta + height * tb;
      fQuadBuffer[bufferIdx++] = ty + width * tc + height * td;
      fQuadBuffer[bufferIdx++] = texCoordX2;
      fQuadBuffer[bufferIdx++] = texCoordY2;
      uiQuadBuffer[bufferIdx++] = colorBr;
      fQuadBuffer[bufferIdx++] = textureIdx;
    } else {
      // Calculate the right corner of the quad
      // multiplied by the scale
      const rightCornerX = tx + width * ta;
      const rightCornerY = ty + height * td;

      // Upper-Left
      fQuadBuffer[bufferIdx++] = tx; // vertexX
      fQuadBuffer[bufferIdx++] = ty; // vertexY
      fQuadBuffer[bufferIdx++] = texCoordX1; // texCoordX
      fQuadBuffer[bufferIdx++] = texCoordY1; // texCoordY
      uiQuadBuffer[bufferIdx++] = colorTl; // color
      fQuadBuffer[bufferIdx++] = textureIdx; // texIndex

      // Upper-Right
      fQuadBuffer[bufferIdx++] = rightCornerX;
      fQuadBuffer[bufferIdx++] = ty;
      fQuadBuffer[bufferIdx++] = texCoordX2;
      fQuadBuffer[bufferIdx++] = texCoordY1;
      uiQuadBuffer[bufferIdx++] = colorTr;
      fQuadBuffer[bufferIdx++] = textureIdx;

      // Lower-Left
      fQuadBuffer[bufferIdx++] = tx;
      fQuadBuffer[bufferIdx++] = rightCornerY;
      fQuadBuffer[bufferIdx++] = texCoordX1;
      fQuadBuffer[bufferIdx++] = texCoordY2;
      uiQuadBuffer[bufferIdx++] = colorBl;
      fQuadBuffer[bufferIdx++] = textureIdx;

      // Lower-Right
      fQuadBuffer[bufferIdx++] = rightCornerX;
      fQuadBuffer[bufferIdx++] = rightCornerY;
      fQuadBuffer[bufferIdx++] = texCoordX2;
      fQuadBuffer[bufferIdx++] = texCoordY2;
      uiQuadBuffer[bufferIdx++] = colorBr;
      fQuadBuffer[bufferIdx++] = textureIdx;
    }

    // Update the length of the current render op
    curRenderOp.length += WORDS_PER_QUAD;
    curRenderOp.numQuads++;
    this.curBufferIdx = bufferIdx;
  }

  /**
   * Replace the existing RenderOp with a new one that uses the specified Shader
   * and starts at the specified buffer index.
   *
   * @param shader
   * @param bufferIdx
   */
  private newRenderOp(
    shader: WebGlCoreShader,
    shaderProps: Record<string, unknown>,
    alpha: number,
    dimensions: Dimensions,
    clippingRect: RectWithValid,
    bufferIdx: number,
    renderToTexture?: boolean,
    parentHasRenderTexture?: boolean,
    framebufferDimensions?: Dimensions,
  ) {
    const curRenderOp = new WebGlCoreRenderOp(
      this.glw,
      this.options,
      this.quadBufferCollection,
      shader,
      shaderProps,
      alpha,
      clippingRect,
      dimensions,
      bufferIdx,
      0, // Z-Index is only used for explictly added Render Ops
      renderToTexture,
      parentHasRenderTexture,
      framebufferDimensions,
    );
    this.curRenderOp = curRenderOp;
    this.renderOps.push(curRenderOp);
  }

  /**
   * Add a texture to the current RenderOp. If the texture cannot be added to the
   * current RenderOp, a new RenderOp will be created and the texture will be added
   * to that one.
   *
   * If the texture cannot be added to the new RenderOp, an error will be thrown.
   *
   * @param texture
   * @param bufferIdx
   * @param recursive
   * @returns Assigned Texture Index of the texture in the render op
   */
  private addTexture(
    texture: WebGlCoreCtxTexture,
    bufferIdx: number,
    recursive?: boolean,
  ): number {
    const { curRenderOp } = this;
    assertTruthy(curRenderOp);
    const textureIdx = curRenderOp.addTexture(texture);
    // TODO: Refactor to be more DRY
    if (textureIdx === 0xffffffff) {
      if (recursive) {
        throw new Error('Unable to add texture to render op');
      }

      const { shader, shaderProps, dimensions, clippingRect, alpha } =
        curRenderOp;
      this.newRenderOp(
        shader,
        shaderProps,
        alpha,
        dimensions,
        clippingRect,
        bufferIdx,
      );
      return this.addTexture(texture, bufferIdx, true);
    }
    return textureIdx;
  }

  /**
   * Test if the current Render operation can be reused for the specified parameters.
   * @param params
   * @returns
   */
  reuseRenderOp(params: QuadOptions) {
    const { shader, shaderProps, parentHasRenderTexture, rtt, clippingRect } =
      params;

    const targetShader = shader || this.defaultShader;

    // Switching shader program will require a new render operation
    if (this.curRenderOp?.shader !== targetShader) {
      return false;
    }

    // Switching clipping rect will require a new render operation
    if (!compareRect(this.curRenderOp.clippingRect, clippingRect)) {
      return false;
    }

    // Force new render operation if rendering to texture
    // @todo: This needs to be improved, render operations could also be reused
    // for rendering to texture
    if (parentHasRenderTexture || rtt) {
      return false;
    }

    // Check if the shader can batch the shader properties
    if (
      this.curRenderOp.shader !== this.defaultShader &&
      (!shaderProps ||
        !this.curRenderOp.shader.canBatchShaderProps(
          this.curRenderOp.shaderProps,
          shaderProps,
        ))
    ) {
      return false;
    }

    // Render operation can be reused
    return true;
  }

  /**
   * add RenderOp to the render pipeline
   */
  addRenderOp(renderable: WebGlCoreRenderOp) {
    this.renderOps.push(renderable);
    this.curRenderOp = null;
  }

  /**
   * Render the current set of RenderOps to render to the specified surface.
   *
   * TODO: 'screen' is the only supported surface at the moment.
   *
   * @param surface
   */
  render(surface: 'screen' | CoreContextTexture = 'screen'): void {
    const { glw, quadBuffer } = this;

    const arr = new Float32Array(quadBuffer, 0, this.curBufferIdx);

    const buffer = this.quadBufferCollection.getBuffer('a_position') ?? null;
    glw.arrayBufferData(buffer, arr, glw.STATIC_DRAW);

    const doLog = false; // idx++ % 100 === 0;
    if (doLog) {
      console.log('renderOps', this.renderOps.length);
    }

    this.renderOps.forEach((renderOp, i) => {
      if (doLog) {
        console.log('Quads per operation', renderOp.numQuads);
      }
      renderOp.draw();
    });
  }

  renderToTexture(node: CoreNode) {
    for (let i = 0; i < this.rttNodes.length; i++) {
      if (this.rttNodes[i] === node) {
        return;
      }
    }

    // @todo: Better bottom up rendering order
    this.rttNodes.unshift(node);
  }

  renderRTTNodes() {
    const { glw } = this;
    const { txManager } = this.stage;
    // Render all associated RTT nodes to their textures
    for (let i = 0; i < this.rttNodes.length; i++) {
      const node = this.rttNodes[i];

      // Skip nodes that don't have RTT updates
      if (!node || !node.hasRTTupdates) {
        continue;
      }

      // Set the active RTT node to the current node
      // So we can prevent rendering children of nested RTT nodes
      this.activeRttNode = node;

      assertTruthy(node.texture, 'RTT node missing texture');
      const ctxTexture = txManager.getCtxTexture(node.texture);
      assertTruthy(ctxTexture instanceof WebGlCoreCtxRenderTexture);
      this.renderToTextureActive = true;

      // Bind the the texture's framebuffer
      glw.bindFramebuffer(ctxTexture.framebuffer);

      glw.viewport(0, 0, ctxTexture.w, ctxTexture.h);
      glw.clear();

      // Render all associated quads to the texture
      for (let i = 0; i < node.children.length; i++) {
        const child = node.children[i];
        if (!child) {
          continue;
        }
        child.update(this.stage.deltaTime, {
          x: 0,
          y: 0,
          width: 0,
          height: 0,
          valid: false,
        });

        this.stage.addQuads(child);
        child.hasRTTupdates = false;
      }

      // Render all associated quads to the texture
      this.render();

      // Reset render operations
      this.renderOps.length = 0;
      node.hasRTTupdates = false;
    }

    // Bind the default framebuffer
    glw.bindFramebuffer(null);

    glw.viewport(0, 0, this.glw.canvas.width, this.glw.canvas.height);
    this.renderToTextureActive = false;
  }

  removeRTTNode(node: CoreNode) {
    const index = this.rttNodes.indexOf(node);
    if (index === -1) {
      return;
    }
    this.rttNodes.splice(index, 1);
  }
}<|MERGE_RESOLUTION|>--- conflicted
+++ resolved
@@ -47,14 +47,10 @@
 import type { Dimensions } from '../../../common/CommonTypes.js';
 import { WebGlCoreShader } from './WebGlCoreShader.js';
 import { WebGlContextWrapper } from '../../lib/WebGlContextWrapper.js';
-<<<<<<< HEAD
-import type { TextureMemoryManager } from '../../TextureMemoryManager.js';
-import { ImageTexture } from '../../textures/ImageTexture.js';
-=======
 import { RenderTexture } from '../../textures/RenderTexture.js';
 import type { CoreNode } from '../../CoreNode.js';
 import { WebGlCoreCtxRenderTexture } from './WebGlCoreCtxRenderTexture.js';
->>>>>>> 81f2665e
+import { ImageTexture } from '../../textures/ImageTexture.js';
 
 const WORDS_PER_QUAD = 24;
 // const BYTES_PER_QUAD = WORDS_PER_QUAD * 4;
