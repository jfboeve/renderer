--- conflicted
+++ resolved
@@ -475,12 +475,6 @@
           true,
         );
       }
-<<<<<<< HEAD
-      this.setUpdateType(UpdateType.Children);
-      childUpdateType |= UpdateType.PremultipliedColors;
-=======
-      this.updateIsRenderable();
->>>>>>> 3b22fb72
     }
 
     if (this.updateType & UpdateType.RenderState) {
