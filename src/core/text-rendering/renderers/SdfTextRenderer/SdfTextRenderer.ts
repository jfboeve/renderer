/*
 * If not stated otherwise in this file or this component's LICENSE file the
 * following copyright and licenses apply:
 *
 * Copyright 2023 Comcast Cable Communications Management, LLC.
 *
 * Licensed under the Apache License, Version 2.0 (the License);
 * you may not use this file except in compliance with the License.
 * You may obtain a copy of the License at
 *
 * http://www.apache.org/licenses/LICENSE-2.0
 *
 * Unless required by applicable law or agreed to in writing, software
 * distributed under the License is distributed on an "AS IS" BASIS,
 * WITHOUT WARRANTIES OR CONDITIONS OF ANY KIND, either express or implied.
 * See the License for the specific language governing permissions and
 * limitations under the License.
 */

import {
  type Bound,
  type Rect,
  createBound,
  type BoundWithValid,
  intersectRect,
  type RectWithValid,
  copyRect,
  boundsOverlap,
  convertBoundToRect,
} from '../../../lib/utils.js';
import {
  TextRenderer,
  type TrProps,
  type TextRendererState,
  type TrFontProps,
  type TrPropSetters,
} from '../TextRenderer.js';
import { SdfTrFontFace } from '../../font-face-types/SdfTrFontFace/SdfTrFontFace.js';
import { FLOATS_PER_GLYPH } from './internal/constants.js';
import { getStartConditions } from './internal/getStartConditions.js';
import { layoutText } from './internal/layoutText.js';
import {
  setRenderWindow,
  type SdfRenderWindow,
} from './internal/setRenderWindow.js';
import type { TrFontFace } from '../../font-face-types/TrFontFace.js';
import { TrFontManager, type FontFamilyMap } from '../../TrFontManager.js';
import { assertTruthy, mergeColorAlpha } from '../../../../utils.js';
import type { Stage } from '../../../Stage.js';
import { WebGlCoreRenderOp } from '../../../renderers/webgl/WebGlCoreRenderOp.js';
import { BufferCollection } from '../../../renderers/webgl/internal/BufferCollection.js';
import type {
  SdfShader,
  SdfShaderProps,
} from '../../../renderers/webgl/shaders/SdfShader.js';
import type { WebGlCoreCtxTexture } from '../../../renderers/webgl/WebGlCoreCtxTexture.js';
import { EventEmitter } from '../../../../common/EventEmitter.js';
import type { Matrix3d } from '../../../lib/Matrix3d.js';
<<<<<<< HEAD
import type { Dimensions } from '../../../../common/CommonTypes.js';
=======
import { WebGlCoreRenderer } from '../../../renderers/webgl/WebGlCoreRenderer.js';
>>>>>>> ab0a7643

declare module '../TextRenderer.js' {
  interface TextRendererMap {
    sdf: SdfTextRenderer;
  }

  // Add prefixed SDF-specific props to TextRendererDebugProps
  interface TextRendererDebugProps {
    sdfShaderDebug: boolean;
  }
}

export interface LineCacheItem {
  codepointIndex: number;
  maxY: number;
  maxX: number;
}

export interface SdfTextRendererState extends TextRendererState {
  /**
   * Cache for layout resume points indexed by the `curY` for each line
   * in the render sequence.
   *
   * Allows faster rendering by skipping parts of the layout loop that are
   * outside of the renderWindow.
   */
  lineCache: LineCacheItem[];

  renderWindow: SdfRenderWindow;

  elementBounds: BoundWithValid;

  clippingRect: RectWithValid;

  bufferNumFloats: number;

  bufferNumQuads: number;

  vertexBuffer: Float32Array | undefined;

  webGlBuffers: BufferCollection | null;

  bufferUploaded: boolean;

  distanceRange: number;

  trFontFace: SdfTrFontFace | undefined;
}

/**
 * Ephemeral rect object used for calculations
 */
const tmpRect: Rect = {
  x: 0,
  y: 0,
  width: 0,
  height: 0,
};

/**
 * Singleton class for rendering text using signed distance fields.
 *
 * @remarks
 * SdfTextRenderer supports both single-channel and multi-channel signed distance fields.
 */
export class SdfTextRenderer extends TextRenderer<SdfTextRendererState> {
  /**
   * Map of font family names to a set of font faces.
   */
  private ssdfFontFamilies: FontFamilyMap = {};
  private msdfFontFamilies: FontFamilyMap = {};
  private fontFamilyArray: FontFamilyMap[] = [
    this.ssdfFontFamilies,
    this.msdfFontFamilies,
  ];
  private sdfShader: SdfShader;
  private rendererBounds: Bound;

  constructor(stage: Stage) {
    super(stage);
    this.sdfShader = this.stage.shManager.loadShader('SdfShader').shader;
    this.rendererBounds = {
      x1: 0,
      y1: 0,
      x2: this.stage.options.appWidth,
      y2: this.stage.options.appHeight,
    };
  }

  //#region Overrides
  getPropertySetters(): Partial<TrPropSetters<SdfTextRendererState>> {
    return {
      fontFamily: (state, value) => {
        state.props.fontFamily = value;
        this.releaseFontFace(state);
        this.invalidateLayoutCache(state);
      },
      fontWeight: (state, value) => {
        state.props.fontWeight = value;
        this.releaseFontFace(state);
        this.invalidateLayoutCache(state);
      },
      fontStyle: (state, value) => {
        state.props.fontStyle = value;
        this.releaseFontFace(state);
        this.invalidateLayoutCache(state);
      },
      fontStretch: (state, value) => {
        state.props.fontStretch = value;
        this.releaseFontFace(state);
        this.invalidateLayoutCache(state);
      },
      fontSize: (state, value) => {
        state.props.fontSize = value;
        this.invalidateLayoutCache(state);
      },
      text: (state, value) => {
        state.props.text = value;
        this.invalidateLayoutCache(state);
      },
      textAlign: (state, value) => {
        state.props.textAlign = value;
        this.invalidateLayoutCache(state);
      },
      color: (state, value) => {
        state.props.color = value;
      },
      x: (state, value) => {
        state.props.x = value;
        if (state.elementBounds.valid) {
          this.setElementBoundsX(state);
          // Only schedule an update if the text is not already rendered
          // (renderWindow is invalid) and the element possibly overlaps the screen
          // This is to avoid unnecessary updates when we know text is off-screen
          if (
            !state.renderWindow.valid &&
            boundsOverlap(state.elementBounds, this.rendererBounds)
          ) {
            this.scheduleUpdateState(state);
          }
        }
      },
      y: (state, value) => {
        state.props.y = value;
        if (state.elementBounds.valid) {
          this.setElementBoundsY(state);
          // See x() for explanation
          if (
            !state.renderWindow.valid &&
            boundsOverlap(state.elementBounds, this.rendererBounds)
          ) {
            this.scheduleUpdateState(state);
          }
        }
      },
      contain: (state, value) => {
        state.props.contain = value;
        this.invalidateLayoutCache(state);
      },
      width: (state, value) => {
        state.props.width = value;
        // Only invalidate layout cache if we're containing in the horizontal direction
        if (state.props.contain !== 'none') {
          this.invalidateLayoutCache(state);
        }
      },
      height: (state, value) => {
        state.props.height = value;
        // Only invalidate layout cache if we're containing in the vertical direction
        if (state.props.contain === 'both') {
          this.invalidateLayoutCache(state);
        }
      },
      offsetY: (state, value) => {
        state.props.offsetY = value;
        this.invalidateLayoutCache(state);
      },
      scrollable: (state, value) => {
        state.props.scrollable = value;
        this.invalidateLayoutCache(state);
      },
      scrollY: (state, value) => {
        state.props.scrollY = value;
        // Scrolling doesn't need to invalidate any caches, but it does need to
        // schedule an update
        this.scheduleUpdateState(state);
      },
      letterSpacing: (state, value) => {
        state.props.letterSpacing = value;
        this.invalidateLayoutCache(state);
      },
      lineHeight: (state, value) => {
        state.props.lineHeight = value;
        this.invalidateLayoutCache(state);
      },
      maxLines: (state, value) => {
        state.props.maxLines = value;
        this.invalidateLayoutCache(state);
      },
      textBaseline: (state, value) => {
        state.props.textBaseline = value;
        this.invalidateLayoutCache(state);
      },
      verticalAlign: (state, value) => {
        state.props.verticalAlign = value;
        this.invalidateLayoutCache(state);
      },
      overflowSuffix: (state, value) => {
        state.props.overflowSuffix = value;
        this.invalidateLayoutCache(state);
      },
      debug: (state, value) => {
        state.props.debug = value;
      },
    };
  }

  override canRenderFont(props: TrFontProps): boolean {
    // TODO: Support matching on font stretch, weight and style (if/when needed)
    // For now we just match on the font family name
    // '$$SDF_FAILURE_TEST$$' is used to test the 'failure' event coming from text
    const { fontFamily } = props;
    return (
      fontFamily in this.ssdfFontFamilies ||
      fontFamily in this.msdfFontFamilies ||
      fontFamily === '$$SDF_FAILURE_TEST$$'
    );
  }

  override isFontFaceSupported(fontFace: TrFontFace): boolean {
    return fontFace instanceof SdfTrFontFace;
  }

  override addFontFace(fontFace: TrFontFace): void {
    // Make sure the font face is an SDF font face (it should have already passed
    // the `isFontFaceSupported` check)
    assertTruthy(fontFace instanceof SdfTrFontFace);
    const familyName = fontFace.fontFamily;
    const fontFamiles =
      fontFace.type === 'ssdf'
        ? this.ssdfFontFamilies
        : fontFace.type === 'msdf'
        ? this.msdfFontFamilies
        : undefined;
    if (!fontFamiles) {
      console.warn(`Invalid font face type: ${fontFace.type as string}`);
      return;
    }
    let faceSet = fontFamiles[familyName];
    if (!faceSet) {
      faceSet = new Set();
      fontFamiles[familyName] = faceSet;
    }
    faceSet.add(fontFace);
  }

  override createState(props: TrProps): SdfTextRendererState {
    return {
      props,
      status: 'initialState',
      updateScheduled: false,
      emitter: new EventEmitter(),
      lineCache: [],
      forceFullLayoutCalc: false,
      renderWindow: {
        screen: {
          x1: 0,
          y1: 0,
          x2: 0,
          y2: 0,
        },
        sdf: {
          x1: 0,
          y1: 0,
          x2: 0,
          y2: 0,
        },
        firstLineIdx: 0,
        numLines: 0,
        valid: false,
      },
      elementBounds: {
        x1: 0,
        y1: 0,
        x2: 0,
        y2: 0,
        valid: false,
      },
      clippingRect: {
        x: 0,
        y: 0,
        width: 0,
        height: 0,
        valid: false,
      },
      bufferNumFloats: 0,
      bufferNumQuads: 0,
      vertexBuffer: undefined,
      webGlBuffers: null,
      bufferUploaded: false,
      textH: undefined,
      textW: undefined,
      distanceRange: 0,
      trFontFace: undefined,
      isRenderable: false,
      debugData: {
        updateCount: 0,
        layoutCount: 0,
        lastLayoutNumCharacters: 0,
        layoutSum: 0,
        drawSum: 0,
        drawCount: 0,
        bufferSize: 0,
      },
    };
  }

  override updateState(state: SdfTextRendererState): void {
    let { trFontFace } = state;
    const { textH, lineCache, debugData, forceFullLayoutCalc } = state;
    debugData.updateCount++;

    // On the first update call we need to set the status to loading
    if (state.status === 'initialState') {
      this.setStatus(state, 'loading');
    }

    // Resolve font face if we haven't yet
    if (!trFontFace) {
      trFontFace = this.resolveFontFace(state.props);
      state.trFontFace = trFontFace;
      if (!trFontFace) {
        const msg = `SdfTextRenderer: Could not resolve font face for family: '${state.props.fontFamily}'`;
        console.error(msg);
        this.setStatus(state, 'failed', new Error(msg));
        return;
      }
      trFontFace.texture.setRenderableOwner(state, state.isRenderable);
    }

    // If the font hasn't been loaded yet, stop here.
    // Listen for the 'loaded' event and forward fontLoaded event
    if (!trFontFace.loaded) {
      trFontFace.once('loaded', () => {
        this.scheduleUpdateState(state);
      });
      return;
    }

    // If the font is loaded then so should the data
    assertTruthy(trFontFace.data, 'Font face data should be loaded');

    const {
      text,
      fontSize,
      x,
      y,
      contain,
      width,
      height,
      lineHeight,
      verticalAlign,
      scrollable,
      overflowSuffix,
      maxLines,
    } = state.props;

    // scrollY only has an effect when contain === 'both' and scrollable === true
    const scrollY = contain === 'both' && scrollable ? state.props.scrollY : 0;

    const { renderWindow } = state;

    /**
     * The font size of the SDF font face (the basis for SDF space units)
     */
    const sdfFontSize = trFontFace.data.info.size;

    /**
     * Divide screen space units by this to get the SDF space units
     * Mulitple SDF space units by this to get screen space units
     */
    const fontSizeRatio = fontSize / sdfFontSize;

    // Needed in renderWindow calculation
    const sdfLineHeight = lineHeight / fontSizeRatio;

    state.distanceRange =
      fontSizeRatio * trFontFace.data.distanceField.distanceRange;

    // Allocate buffers if needed
    const neededLength = text.length * FLOATS_PER_GLYPH;
    let vertexBuffer = state.vertexBuffer;
    if (!vertexBuffer || vertexBuffer.length < neededLength) {
      vertexBuffer = new Float32Array(neededLength * 2);
    }

    const elementBounds = state.elementBounds;
    if (!elementBounds.valid) {
      this.setElementBoundsX(state);
      this.setElementBoundsY(state);
      elementBounds.valid = true;
    }

    // Return early if we're still viewing inside the established render window
    // No need to re-render what we've already rendered
    // (Only if there's an established renderWindow and we're not suppressing early exit)
    if (!forceFullLayoutCalc && renderWindow.valid) {
      const rwScreen = renderWindow.screen;
      if (
        x + rwScreen.x1 <= elementBounds.x1 &&
        x + rwScreen.x2 >= elementBounds.x2 &&
        y - scrollY + rwScreen.y1 <= elementBounds.y1 &&
        y - scrollY + rwScreen.y2 >= elementBounds.y2
      ) {
        this.setStatus(state, 'loaded');
        return;
      }
      // Otherwise invalidate the renderWindow so it can be redone
      renderWindow.valid = false;
      this.setStatus(state, 'loading');
    }

    const { offsetY, textAlign } = state.props;

    // Create a new renderWindow if needed
    if (!renderWindow.valid) {
      const isPossiblyOnScreen = boundsOverlap(
        elementBounds,
        this.rendererBounds,
      );

      if (!isPossiblyOnScreen) {
        // If the element is not possibly on screen, we can skip the layout and rendering completely
        return;
      }

      setRenderWindow(
        renderWindow,
        x,
        y,
        scrollY,
        lineHeight,
        contain === 'both' ? elementBounds.y2 - elementBounds.y1 : 0,
        elementBounds,
        fontSizeRatio,
      );
      // console.log('newRenderWindow', renderWindow);
    }

    const start = getStartConditions(
      sdfFontSize,
      sdfLineHeight,
      lineHeight,
      verticalAlign,
      offsetY,
      fontSizeRatio,
      renderWindow,
      lineCache,
      textH,
    );

    if (!start) {
      // Nothing to render, return early, but still mark as loaded (since the text is just scrolled
      // out of view)
      this.setStatus(state, 'loaded');
      return;
    }

    const { letterSpacing } = state.props;

    const out2 = layoutText(
      start.lineIndex,
      start.sdfX,
      start.sdfY,
      text,
      textAlign,
      width,
      height,
      fontSize,
      lineHeight,
      letterSpacing,
      vertexBuffer,
      contain,
      lineCache,
      renderWindow.sdf,
      trFontFace,
      forceFullLayoutCalc,
      scrollable,
      overflowSuffix,
      maxLines,
    );

    state.bufferUploaded = false;
    state.bufferNumFloats = out2.bufferNumFloats;
    state.bufferNumQuads = out2.bufferNumQuads;
    state.vertexBuffer = vertexBuffer;
    state.renderWindow = renderWindow;
    debugData.lastLayoutNumCharacters = out2.layoutNumCharacters;
    debugData.bufferSize = vertexBuffer.byteLength;

    // If we didn't exit early, we know we have completely computed w/h
    if (out2.fullyProcessed) {
      state.textW = out2.maxX * fontSizeRatio;
      state.textH = out2.maxY * fontSizeRatio;
    }

    // if (state.props.debug.printLayoutTime) {
    //   debugData.layoutSum += performance.now() - updateStartTime;
    //   debugData.layoutCount++;
    // }
    this.setStatus(state, 'loaded');
  }

  override renderQuads(
    state: SdfTextRendererState,
    transform: Matrix3d,
    clippingRect: Readonly<RectWithValid>,
    alpha: number,
    parentHasRenderTexture: boolean,
    framebufferDimensions: Dimensions,
  ): void {
    if (!state.vertexBuffer) {
      // Nothing to draw
      return;
    }

    const renderer: WebGlCoreRenderer = this.stage.renderer as WebGlCoreRenderer;
    assertTruthy(renderer instanceof WebGlCoreRenderer);

    const { fontSize, color, contain, scrollable, zIndex, debug } = state.props;

    // scrollY only has an effect when contain === 'both' and scrollable === true
    const scrollY = contain === 'both' && scrollable ? state.props.scrollY : 0;

    const {
      textW = 0,
      textH = 0,
      distanceRange,
      vertexBuffer,
      bufferUploaded,
      trFontFace,
      elementBounds,
    } = state;

    let { webGlBuffers } = state;

    if (!webGlBuffers) {
      const glw = renderer.glw;
      const stride = 4 * Float32Array.BYTES_PER_ELEMENT;
      const webGlBuffer = glw.createBuffer();
      assertTruthy(webGlBuffer);
      state.webGlBuffers = new BufferCollection([
        {
          buffer: webGlBuffer,
          attributes: {
            a_position: {
              name: 'a_position',
              size: 2, // 2 components per iteration
              type: glw.FLOAT, // the data is 32bit floats
              normalized: false, // don't normalize the data
              stride, // 0 = move forward size * sizeof(type) each iteration to get the next position
              offset: 0, // start at the beginning of the buffer
            },
            a_textureCoordinate: {
              name: 'a_textureCoordinate',
              size: 2,
              type: glw.FLOAT,
              normalized: false,
              stride,
              offset: 2 * Float32Array.BYTES_PER_ELEMENT,
            },
          },
        },
      ]);
      state.bufferUploaded = false;
      assertTruthy(state.webGlBuffers);
      webGlBuffers = state.webGlBuffers;
    }

    if (!bufferUploaded) {
      const glw = renderer.glw;

      const buffer = webGlBuffers?.getBuffer('a_textureCoordinate') ?? null;
      glw.arrayBufferData(buffer, vertexBuffer, glw.STATIC_DRAW);
      state.bufferUploaded = true;
    }

    assertTruthy(trFontFace);
    if (scrollable && contain === 'both') {
      assertTruthy(elementBounds.valid);
      const elementRect = convertBoundToRect(elementBounds, tmpRect);

      if (clippingRect.valid) {
        state.clippingRect.valid = true;
        clippingRect = intersectRect(
          clippingRect,
          elementRect,
          state.clippingRect,
        );
      } else {
        state.clippingRect.valid = true;
        clippingRect = copyRect(elementRect, state.clippingRect);
      }
    }

    const renderOp = new WebGlCoreRenderOp(
      renderer.glw,
      renderer.options,
      webGlBuffers,
      this.sdfShader,
      {
        transform: transform.data,
        // IMPORTANT: The SDF Shader expects the color NOT to be premultiplied
        // for the best blending results. Which is why we use `mergeColorAlpha`
        // instead of `mergeColorAlphaPremultiplied` here.
        color: mergeColorAlpha(color, alpha),
        size: fontSize / (trFontFace.data?.info.size || 0),
        scrollY,
        distanceRange,
        debug: debug.sdfShaderDebug,
      } satisfies SdfShaderProps,
      alpha,
      clippingRect,
      { height: textH, width: textW },
      0,
      zIndex,
      false,
      parentHasRenderTexture,
      framebufferDimensions,
    );

    const texture = state.trFontFace?.texture;
    assertTruthy(texture);
    const ctxTexture = this.stage.txManager.getCtxTexture(texture);

    renderOp.addTexture(ctxTexture as WebGlCoreCtxTexture);
    renderOp.length = state.bufferNumFloats;
    renderOp.numQuads = state.bufferNumQuads;

    renderer.addRenderOp(renderOp);

    // if (!debug.disableScissor) {
    //   renderer.enableScissor(
    //     visibleRect.x,
    //     visibleRect.y,
    //     visibleRect.w,
    //     visibleRect.h,
    //   );
    // }

    // Draw the arrays
    // gl.drawArrays(
    //   gl.TRIANGLES, // Primitive type
    //   0,
    //   bufferNumVertices, // Number of verticies
    // );

    // renderer.disableScissor();

    // if (debug.showElementRect) {
    //   this.renderer.drawBorder(
    //     Colors.Blue,
    //     elementRect.x,
    //     elementRect.y,
    //     elementRect.w,
    //     elementRect.h,
    //   );
    // }

    // if (debug.showVisibleRect) {
    //   this.renderer.drawBorder(
    //     Colors.Green,
    //     visibleRect.x,
    //     visibleRect.y,
    //     visibleRect.w,
    //     visibleRect.h,
    //   );
    // }

    // if (debug.showRenderWindow && renderWindow) {
    //   this.renderer.drawBorder(
    //     Colors.Red,
    //     x + renderWindow.x1,
    //     y + renderWindow.y1 - scrollY,
    //     x + renderWindow.x2 - (x + renderWindow.x1),
    //     y + renderWindow.y2 - scrollY - (y + renderWindow.y1 - scrollY),
    //   );
    // }
    // if (debug.printLayoutTime) {
    //   debugData.drawSum += performance.now() - drawStartTime;
    //   debugData.drawCount++;
    // }
  }

  override setIsRenderable(
    state: SdfTextRendererState,
    renderable: boolean,
  ): void {
    super.setIsRenderable(state, renderable);
    state.trFontFace?.texture.setRenderableOwner(state, renderable);
  }

  override destroyState(state: SdfTextRendererState): void {
    super.destroyState(state);
    // If there's a Font Face assigned we must free the owner relation to its texture
    state.trFontFace?.texture.setRenderableOwner(state, false);
  }
  //#endregion Overrides

  public resolveFontFace(props: TrFontProps): SdfTrFontFace | undefined {
    return TrFontManager.resolveFontFace(this.fontFamilyArray, props) as
      | SdfTrFontFace
      | undefined;
  }

  /**
   * Release the loaded SDF font face
   *
   * @param state
   */
  protected releaseFontFace(state: SdfTextRendererState) {
    if (state.trFontFace) {
      state.trFontFace.texture.setRenderableOwner(state, false);
      state.trFontFace = undefined;
    }
  }

  /**
   * Invalidate the layout cache stored in the state. This will cause the text
   * to be re-layed out on the next update.
   *
   * @remarks
   * This also invalidates the visible window cache.
   *
   * @param state
   */
  protected invalidateLayoutCache(state: SdfTextRendererState): void {
    state.renderWindow.valid = false;
    state.elementBounds.valid = false;
    state.textH = undefined;
    state.textW = undefined;
    state.lineCache = [];
    this.setStatus(state, 'loading');
    this.scheduleUpdateState(state);
  }

  protected setElementBoundsX(state: SdfTextRendererState): void {
    const { x, contain, width } = state.props;
    const { elementBounds } = state;
    elementBounds.x1 = x;
    elementBounds.x2 = contain !== 'none' ? x + width : Infinity;
  }

  protected setElementBoundsY(state: SdfTextRendererState): void {
    const { y, contain, height } = state.props;
    const { elementBounds } = state;
    elementBounds.y1 = y;
    elementBounds.y2 = contain === 'both' ? y + height : Infinity;
  }
}<|MERGE_RESOLUTION|>--- conflicted
+++ resolved
@@ -56,11 +56,8 @@
 import type { WebGlCoreCtxTexture } from '../../../renderers/webgl/WebGlCoreCtxTexture.js';
 import { EventEmitter } from '../../../../common/EventEmitter.js';
 import type { Matrix3d } from '../../../lib/Matrix3d.js';
-<<<<<<< HEAD
 import type { Dimensions } from '../../../../common/CommonTypes.js';
-=======
 import { WebGlCoreRenderer } from '../../../renderers/webgl/WebGlCoreRenderer.js';
->>>>>>> ab0a7643
 
 declare module '../TextRenderer.js' {
   interface TextRendererMap {
@@ -587,7 +584,8 @@
       return;
     }
 
-    const renderer: WebGlCoreRenderer = this.stage.renderer as WebGlCoreRenderer;
+    const renderer: WebGlCoreRenderer = this.stage
+      .renderer as WebGlCoreRenderer;
     assertTruthy(renderer instanceof WebGlCoreRenderer);
 
     const { fontSize, color, contain, scrollable, zIndex, debug } = state.props;
