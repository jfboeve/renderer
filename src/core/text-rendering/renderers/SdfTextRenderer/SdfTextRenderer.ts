/*
 * If not stated otherwise in this file or this component's LICENSE file the
 * following copyright and licenses apply:
 *
 * Copyright 2023 Comcast Cable Communications Management, LLC.
 *
 * Licensed under the Apache License, Version 2.0 (the License);
 * you may not use this file except in compliance with the License.
 * You may obtain a copy of the License at
 *
 * http://www.apache.org/licenses/LICENSE-2.0
 *
 * Unless required by applicable law or agreed to in writing, software
 * distributed under the License is distributed on an "AS IS" BASIS,
 * WITHOUT WARRANTIES OR CONDITIONS OF ANY KIND, either express or implied.
 * See the License for the specific language governing permissions and
 * limitations under the License.
 */

// import { Colors } from '../../../Colors.js';
// import type { Renderer } from '../../../Renderer.js';
import { intersectBound, type Bound, type Rect } from '../../../lib/utils.js';
import {
  TextRenderer,
  type TrProps,
  type TextRendererState,
  type TrFontProps,
  type TrPropSetters,
} from '../TextRenderer.js';
import { SdfTrFontFace } from '../../font-face-types/SdfTrFontFace/SdfTrFontFace.js';
import { FLOATS_PER_GLYPH } from './internal/constants.js';
import { getStartConditions } from './internal/getStartConditions.js';
import { layoutText } from './internal/layoutText.js';
import { makeRenderWindow } from './internal/makeRenderWindow.js';
import type { TrFontFace } from '../../font-face-types/TrFontFace.js';
import { TrFontManager, type FontFamilyMap } from '../../TrFontManager.js';
import { assertTruthy, mergeColorAlpha } from '../../../../utils.js';
import type { Stage } from '../../../Stage.js';
import { WebGlCoreRenderOp } from '../../../renderers/webgl/WebGlCoreRenderOp.js';
import { BufferCollection } from '../../../renderers/webgl/internal/BufferCollection.js';
import type {
  SdfShader,
  SdfShaderProps,
} from '../../../renderers/webgl/shaders/SdfShader.js';
import type { WebGlCoreCtxTexture } from '../../../renderers/webgl/WebGlCoreCtxTexture.js';
import { EventEmitter } from '../../../../common/EventEmitter.js';

declare module '../TextRenderer.js' {
  interface TextRendererMap {
    sdf: SdfTextRenderer;
  }

  // Add prefixed SDF-specific props to TextRendererDebugProps
  interface TextRendererDebugProps {
    sdfShaderDebug: boolean;
  }
}

export interface LineCacheItem {
  codepointIndex: number;
  maxY: number;
  maxX: number;
}

export interface SdfTextRendererState extends TextRendererState {
  /**
   * Cache for layout resume points indexed by the `curY` for each line
   * in the render sequence.
   *
   * Allows faster rendering by skipping parts of the layout loop that are
   * outside of the renderWindow.
   */
  lineCache: LineCacheItem[];

  renderWindow: Bound | undefined;

  bufferNumFloats: number;

  bufferNumQuads: number;

  // texCoordBuffer: Float32Array | undefined;

  vertexBuffer: Float32Array | undefined;

  webGlBuffers: BufferCollection | null;

  bufferUploaded: boolean;

  distanceRange: number;

  trFontFace: SdfTrFontFace | undefined;
}

/**
 * Singleton class for rendering text using signed distance fields.
 *
 * @remarks
 * SdfTextRenderer supports both single-channel and multi-channel signed distance fields.
 */
export class SdfTextRenderer extends TextRenderer<SdfTextRendererState> {
  /**
   * Map of font family names to a set of font faces.
   */
  private ssdfFontFamilies: FontFamilyMap = {};
  private msdfFontFamilies: FontFamilyMap = {};
  private sdfShader: SdfShader;

  constructor(stage: Stage) {
    super(stage);
    this.sdfShader = this.stage.shManager.loadShader('SdfShader').shader;
  }

  //#region Overrides
  getPropertySetters(): Partial<TrPropSetters<SdfTextRendererState>> {
    return {
      fontFamily: (state, value) => {
        state.props.fontFamily = value;
        state.trFontFace = undefined;
        this.invalidateCache(state);
      },
      fontWeight: (state, value) => {
        state.props.fontWeight = value;
        state.trFontFace = undefined;
        this.invalidateCache(state);
      },
      fontStyle: (state, value) => {
        state.props.fontStyle = value;
        state.trFontFace = undefined;
        this.invalidateCache(state);
      },
      fontStretch: (state, value) => {
        state.props.fontStretch = value;
        state.trFontFace = undefined;
        this.invalidateCache(state);
      },
      fontSize: (state, value) => {
        state.props.fontSize = value;
        this.invalidateCache(state);
      },
      text: (state, value) => {
        state.props.text = value;
        this.invalidateCache(state);
      },
      textAlign: (state, value) => {
        state.props.textAlign = value;
        this.invalidateCache(state);
      },
      color: (state, value) => {
        state.props.color = value;
      },
      alpha: (state, value) => {
        state.props.alpha = value;
      },
      x: (state, value) => {
        state.props.x = value;
      },
      y: (state, value) => {
        state.props.y = value;
      },
      contain: (state, value) => {
        state.props.contain = value;
        this.invalidateCache(state);
      },
      width: (state, value) => {
        state.props.width = value;
        this.invalidateCache(state);
      },
      height: (state, value) => {
        state.props.height = value;
        this.invalidateCache(state);
      },
      offsetY: (state, value) => {
        state.props.offsetY = value;
        this.invalidateCache(state);
      },
      scrollable: (state, value) => {
        state.props.scrollable = value;
        this.invalidateCache(state);
      },
      scrollY: (state, value) => {
        state.props.scrollY = value;
      },
      letterSpacing: (state, value) => {
        state.props.letterSpacing = value;
        this.invalidateCache(state);
      },
      debug: (state, value) => {
        state.props.debug = value;
      },
    };
  }

  override canRenderFont(props: TrFontProps): boolean {
    // TODO: Support matching on font stretch, weight and style (if/when needed)
    // For now we just match on the font family name
    // '$$SDF_FAILURE_TEST$$' is used to test the 'failure' event coming from text
    const { fontFamily } = props;
    return (
      fontFamily in this.ssdfFontFamilies ||
      fontFamily in this.msdfFontFamilies ||
      fontFamily === '$$SDF_FAILURE_TEST$$'
    );
  }

  override isFontFaceSupported(fontFace: TrFontFace): boolean {
    return fontFace instanceof SdfTrFontFace;
  }

  override addFontFace(fontFace: TrFontFace): void {
    // Make sure the font face is an SDF font face (it should have already passed
    // the `isFontFaceSupported` check)
    assertTruthy(fontFace instanceof SdfTrFontFace);
    const familyName = fontFace.fontFamily;
    const fontFamiles =
      fontFace.type === 'ssdf'
        ? this.ssdfFontFamilies
        : fontFace.type === 'msdf'
        ? this.msdfFontFamilies
        : undefined;
    if (!fontFamiles) {
      console.warn(`Invalid font face type: ${fontFace.type as string}`);
      return;
    }
    let faceSet = fontFamiles[familyName];
    if (!faceSet) {
      faceSet = new Set();
      fontFamiles[familyName] = faceSet;
    }
    faceSet.add(fontFace);
  }

  override createState(props: TrProps): SdfTextRendererState {
    return {
      props,
      status: 'initialState',
      emitter: new EventEmitter(),
      lineCache: [],
      forceFullLayoutCalc: false,
      renderWindow: undefined,
      bufferNumFloats: 0,
      bufferNumQuads: 0,
      vertexBuffer: undefined,
      webGlBuffers: null,
      bufferUploaded: false,
      textH: undefined,
      textW: undefined,
      distanceRange: 0,
      trFontFace: undefined,
      debugData: {
        updateCount: 0,
        layoutCount: 0,
        lastLayoutNumCharacters: 0,
        layoutSum: 0,
        drawSum: 0,
        drawCount: 0,
        bufferSize: 0,
      },
    };
  }

  override updateState(state: SdfTextRendererState): void {
    const updateStartTime = performance.now();
    let { trFontFace } = state;
    const { textH, lineCache, debugData, forceFullLayoutCalc } = state;
    debugData.updateCount++;

    // On the first update call we need to set the status to loading
    if (state.status === 'initialState') {
      this.setStatus(state, 'loading');
    }

    if (!trFontFace) {
      trFontFace = this.resolveFontFace(state.props);
      state.trFontFace = trFontFace;
      if (!trFontFace) {
        const msg = `SdfTextRenderer: Could not resolve font face for family: '${state.props.fontFamily}'`;
        console.error(msg);
        this.setStatus(state, 'failed', new Error(msg));
        return;
      }
    }

    // If the font hasn't been loaded yet, don't do anything
    if (!trFontFace.loaded) {
      trFontFace.on('loaded', function loadedHandler() {
        state.emitter.emit('fontLoaded', {});
        trFontFace?.off('fontLoaded', loadedHandler);
      });
      return;
    }

    // If the font is loaded then so should the data
    assertTruthy(trFontFace.data, 'Font face data should be loaded');

    const { text, fontSize, x, y, contain, width, height, scrollable } =
      state.props;

    // scrollY only has an effect when contain === 'both' and scrollable === true
    const scrollY = contain === 'both' && scrollable ? state.props.scrollY : 0;

    let { renderWindow } = state;

    // Needed in renderWindow calculation
    const sdfLineHeight = trFontFace.data.info.size;

    /**
     * Divide screen space points by this to get the SDF space points
     * Mulitple SDF space points by this to get screen space points
     */
    const fontSizeRatio = fontSize / sdfLineHeight;

    state.distanceRange =
      fontSizeRatio * trFontFace.data.distanceField.distanceRange;

    // Allocate buffers if needed
    const neededLength = text.length * FLOATS_PER_GLYPH;
    let vertexBuffer = state.vertexBuffer;
    if (!vertexBuffer || vertexBuffer.length < neededLength) {
      vertexBuffer = new Float32Array(neededLength * 2);
    }

    // Figure out whats actually in the bounds of the renderer/canvas (visibleWindow)
    const rendererBounds: Bound = {
      x1: 0,
      y1: 0,
      x2: this.stage.options.appWidth,
      y2: this.stage.options.appHeight,
    };
    const elementBounds: Bound = {
      x1: x,
      y1: y,
      x2: contain !== 'none' ? x + width : Infinity,
      y2: contain === 'both' ? y + height : Infinity,
    };
    /**
     * Area that is visible on the screen.
     */
    const visibleWindow: Bound = intersectBound(rendererBounds, elementBounds);

    // Return early if we're still viewing inside the established render window
    // No need to re-render what we've already rendered
    // (Only if there's an established renderWindow and we're not suppressing early exit)
    if (!forceFullLayoutCalc && renderWindow) {
      if (
        x + renderWindow.x1 <= visibleWindow.x1 &&
        x + renderWindow.x2 >= visibleWindow.x2 &&
        y - scrollY + renderWindow.y1 <= visibleWindow.y1 &&
        y - scrollY + renderWindow.y2 >= visibleWindow.y2
      )
        return;
      // Otherwise clear the renderWindow so it can be redone
      state.renderWindow = renderWindow = undefined;
    }

    const { offsetY, textAlign } = state.props;

    // Create a new renderWindow if needed
    if (!renderWindow) {
      const visibleWindowHeight = visibleWindow.y2 - visibleWindow.y1;
      const maxLinesPerCanvasPage = Math.ceil(
        visibleWindowHeight / sdfLineHeight,
      );
      renderWindow = makeRenderWindow(
        x,
        y,
        scrollY,
        sdfLineHeight,
        maxLinesPerCanvasPage,
        visibleWindow,
      );
    }

    const start = getStartConditions(
      fontSize,
      offsetY,
      fontSizeRatio,
      sdfLineHeight,
      renderWindow,
      lineCache,
      textH,
    );

    if (!start) {
      // Nothing to render, return early, but still mark as loaded (since the text is just scrolled
      // out of view)
      this.setStatus(state, 'loaded');
      return;
    }

    const { letterSpacing } = state.props;

    const out2 = layoutText(
      start.lineIndex,
      start.x,
      start.y,
      text,
      textAlign,
      width,
      height,
      fontSize,
      letterSpacing,
      vertexBuffer,
      contain,
      lineCache,
      renderWindow,
      trFontFace,
      forceFullLayoutCalc,
      scrollable,
    );

    state.bufferUploaded = false;
    state.bufferNumFloats = out2.bufferNumFloats;
    state.bufferNumQuads = out2.bufferNumQuads;
    state.vertexBuffer = vertexBuffer;
    state.renderWindow = renderWindow;
    debugData.lastLayoutNumCharacters = out2.layoutNumCharacters;
    debugData.bufferSize = vertexBuffer.byteLength;

    // If we didn't exit early, we know we have completely computed w/h
    if (out2.fullyProcessed) {
      state.textW = out2.maxX * fontSizeRatio;
      state.textH = out2.maxY * fontSizeRatio;
    }

    // if (state.props.debug.printLayoutTime) {
    //   debugData.layoutSum += performance.now() - updateStartTime;
    //   debugData.layoutCount++;
    // }
    this.setStatus(state, 'loaded');
  }

  override renderQuads(
    state: SdfTextRendererState,
    clippingRect: Rect | null,
  ): void {
    if (!state.vertexBuffer) {
      // Nothing to draw
      return;
    }

    const drawStartTime = performance.now();

    const { sdfShader } = this;

    const { renderer } = this.stage;

    const { appWidth, appHeight } = this.stage.options;

    const {
      fontSize,
      color,
      alpha,
      x,
      y,
      contain,
      width,
      height,
      scrollable,
      zIndex,
      debug,
    } = state.props;

    // scrollY only has an effect when contain === 'both' and scrollable === true
    const scrollY = contain === 'both' && scrollable ? state.props.scrollY : 0;

    const {
      textW = 0,
      textH = 0,
      distanceRange,
      vertexBuffer,
      bufferNumFloats,
      bufferUploaded,
      renderWindow,
      debugData,
      trFontFace,
    } = state;

    let { webGlBuffers } = state;

    if (!webGlBuffers) {
      const gl = renderer.gl;
      const stride = 4 * Float32Array.BYTES_PER_ELEMENT;
      const webGlBuffer = gl.createBuffer();
      assertTruthy(webGlBuffer);
      state.webGlBuffers = new BufferCollection([
        {
          buffer: webGlBuffer,
          attributes: {
            a_position: {
              name: 'a_position',
              size: 2, // 2 components per iteration
              type: gl.FLOAT, // the data is 32bit floats
              normalized: false, // don't normalize the data
              stride, // 0 = move forward size * sizeof(type) each iteration to get the next position
              offset: 0, // start at the beginning of the buffer
            },
            a_textureCoordinate: {
              name: 'a_textureCoordinate',
              size: 2,
              type: gl.FLOAT,
              normalized: false,
              stride,
              offset: 2 * Float32Array.BYTES_PER_ELEMENT,
            },
          },
        },
      ]);
      state.bufferUploaded = false;
      assertTruthy(state.webGlBuffers);
      webGlBuffers = state.webGlBuffers;
    }

    if (!bufferUploaded) {
      const gl = renderer.gl;

      const buffer = webGlBuffers?.getBuffer('a_textureCoordinate') ?? null;
      gl.bindBuffer(gl.ARRAY_BUFFER, buffer);
      gl.bufferData(gl.ARRAY_BUFFER, vertexBuffer, gl.STATIC_DRAW);
      state.bufferUploaded = true;
    }

    assertTruthy(trFontFace);

    const renderOp = new WebGlCoreRenderOp(
      renderer.gl,
      renderer.options,
      webGlBuffers,
      this.sdfShader,
      {
        // IMPORTANT: The SDF Shader expects the color NOT to be premultiplied
        // for the best blending results. Which is why we use `mergeColorAlpha`
        // instead of `mergeColorAlphaPremultiplied` here.
        color: mergeColorAlpha(color, alpha),
        size: fontSize / (trFontFace.data?.info.size || 0),
        offset: [x, y - scrollY],
        distanceRange,
        debug: debug.sdfShaderDebug,
      } satisfies SdfShaderProps,
<<<<<<< HEAD
      alpha,
=======
      clippingRect,
>>>>>>> c429102b
      { height: textH, width: textW },
      0,
      zIndex,
    );

    const texture = state.trFontFace?.texture;
    assertTruthy(texture);
    const ctxTexture = this.stage.txManager.getCtxTexture(texture);

    renderOp.addTexture(ctxTexture as WebGlCoreCtxTexture);
    renderOp.length = state.bufferNumFloats;
    renderOp.numQuads = state.bufferNumQuads;

    renderer.addRenderable(renderOp);

    // const elementRect = {
    //   x: x,
    //   y: y,
    //   w: contain !== 'none' ? width : textW,
    //   h: contain === 'both' ? height : textH,
    // };

    // const visibleRect = intersectRect(
    //   {
    //     x: 0,
    //     y: 0,
    //     w: renderer.w,
    //     h: renderer.h,
    //   },
    //   elementRect,
    // );

    // if (!debug.disableScissor) {
    //   renderer.enableScissor(
    //     visibleRect.x,
    //     visibleRect.y,
    //     visibleRect.w,
    //     visibleRect.h,
    //   );
    // }

    // Draw the arrays
    // gl.drawArrays(
    //   gl.TRIANGLES, // Primitive type
    //   0,
    //   bufferNumVertices, // Number of verticies
    // );

    // renderer.disableScissor();

    // if (debug.showElementRect) {
    //   this.renderer.drawBorder(
    //     Colors.Blue,
    //     elementRect.x,
    //     elementRect.y,
    //     elementRect.w,
    //     elementRect.h,
    //   );
    // }

    // if (debug.showVisibleRect) {
    //   this.renderer.drawBorder(
    //     Colors.Green,
    //     visibleRect.x,
    //     visibleRect.y,
    //     visibleRect.w,
    //     visibleRect.h,
    //   );
    // }

    // if (debug.showRenderWindow && renderWindow) {
    //   this.renderer.drawBorder(
    //     Colors.Red,
    //     x + renderWindow.x1,
    //     y + renderWindow.y1 - scrollY,
    //     x + renderWindow.x2 - (x + renderWindow.x1),
    //     y + renderWindow.y2 - scrollY - (y + renderWindow.y1 - scrollY),
    //   );
    // }
    // if (debug.printLayoutTime) {
    //   debugData.drawSum += performance.now() - drawStartTime;
    //   debugData.drawCount++;
    // }
  }
  //#endregion Overrides

  public resolveFontFace(props: TrFontProps): SdfTrFontFace | undefined {
    return TrFontManager.resolveFontFace(
      [this.msdfFontFamilies, this.ssdfFontFamilies],
      props,
    ) as SdfTrFontFace | undefined;
  }

  /**
   * Invalidate the cache stored in the state. This will cause the text to be
   * re-layed out on the next update.
   *
   * @param state
   */
  protected invalidateCache(state: SdfTextRendererState): void {
    state.renderWindow = undefined;
    state.textH = undefined;
    state.textW = undefined;
    state.lineCache = [];
    this.setStatus(state, 'loading');
  }
}<|MERGE_RESOLUTION|>--- conflicted
+++ resolved
@@ -536,11 +536,8 @@
         distanceRange,
         debug: debug.sdfShaderDebug,
       } satisfies SdfShaderProps,
-<<<<<<< HEAD
       alpha,
-=======
       clippingRect,
->>>>>>> c429102b
       { height: textH, width: textW },
       0,
       zIndex,
