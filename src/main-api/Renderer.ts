/*
 * If not stated otherwise in this file or this component's LICENSE file the
 * following copyright and licenses apply:
 *
 * Copyright 2023 Comcast Cable Communications Management, LLC.
 *
 * Licensed under the Apache License, Version 2.0 (the License);
 * you may not use this file except in compliance with the License.
 * You may obtain a copy of the License at
 *
 * http://www.apache.org/licenses/LICENSE-2.0
 *
 * Unless required by applicable law or agreed to in writing, software
 * distributed under the License is distributed on an "AS IS" BASIS,
 * WITHOUT WARRANTIES OR CONDITIONS OF ANY KIND, either express or implied.
 * See the License for the specific language governing permissions and
 * limitations under the License.
 */

/* eslint-disable @typescript-eslint/no-unused-vars */
import type { EffectMap, ShaderMap } from '../core/CoreShaderManager.js';
import type { ExtractProps, TextureMap } from '../core/CoreTextureManager.js';
import { EventEmitter } from '../common/EventEmitter.js';
import { assertTruthy, isProductionEnvironment } from '../utils.js';
import { Stage } from '../core/Stage.js';
import { CoreNode, type CoreNodeProps } from '../core/CoreNode.js';
import { type CoreTextNodeProps } from '../core/CoreTextNode.js';
import type {
  BaseShaderController,
  ShaderController,
} from './ShaderController.js';
import type { INode, INodeProps, ITextNode, ITextNodeProps } from './INode.js';
import type {
  DynamicEffects,
  DynamicShaderController,
} from './DynamicShaderController.js';
import type {
  EffectDesc,
  EffectDescUnion,
} from '../core/renderers/webgl/shaders/effects/ShaderEffect.js';
import type { TextureMemoryManagerSettings } from '../core/TextureMemoryManager.js';
import type { CanvasTextRenderer } from '../core/text-rendering/renderers/CanvasTextRenderer.js';
import type { SdfTextRenderer } from '../core/text-rendering/renderers/SdfTextRenderer/SdfTextRenderer.js';
import type { WebGlCoreRenderer } from '../core/renderers/webgl/WebGlCoreRenderer.js';
import type { CanvasCoreRenderer } from '../core/renderers/canvas/CanvasCoreRenderer.js';
import type { Inspector } from './Inspector.js';

/**
 * An immutable reference to a specific Shader type
 *
 * @remarks
 * See {@link ShaderRef} for more details.
 */
export interface SpecificShaderRef<ShType extends keyof ShaderMap> {
  readonly descType: 'shader';
  readonly shType: ShType;
  readonly props: ExtractProps<ShaderMap[ShType]>;
}

type MapShaderRefs<ShType extends keyof ShaderMap> =
  ShType extends keyof ShaderMap ? SpecificShaderRef<ShType> : never;

/**
 * An immutable reference to a Shader
 *
 * @remarks
 * This structure should only be created by the RendererMain's `createShader`
 * method. The structure is immutable and should not be modified once created.
 *
 * A `ShaderRef` exists in the Main API Space and is used to point to an actual
 * `Shader` instance in the Core API Space. The `ShaderRef` is used to
 * communicate with the Core API Space to create, load, and destroy the
 * `Shader` instance.
 *
 * This type is technically a discriminated union of all possible shader types.
 * If you'd like to represent a specific shader type, you can use the
 * `SpecificShaderRef` generic type.
 */
export type ShaderRef = MapShaderRefs<keyof ShaderMap>;

/**
 * Configuration settings for {@link RendererMain}
 */
export interface RendererMainSettings {
  /**
   * Authored logical pixel width of the application
   *
   * @defaultValue `1920`
   */
  appWidth?: number;

  /**
   * Authored logical pixel height of the application
   *
   * @defaultValue `1080`
   */
  appHeight?: number;

  /**
   * Texture Memory Manager Settings
   */
  textureMemory?: Partial<TextureMemoryManagerSettings>;

  /**
   * Bounds margin to extend the boundary in which a Node is added as Quad.
   */
  boundsMargin?: number | [number, number, number, number];

  /**
   * Factor to convert app-authored logical coorindates to device logical coordinates
   *
   * @remarks
   * This value allows auto-scaling to support larger/small resolutions than the
   * app was authored for.
   *
   * If the app was authored for 1920x1080 and this value is 2, the app's canvas
   * will be rendered at 3840x2160 logical pixels.
   *
   * Likewise, if the app was authored for 1920x1080 and this value is 0.66667,
   * the app's canvas will be rendered at 1280x720 logical pixels.
   *
   * @defaultValue `1`
   */
  deviceLogicalPixelRatio?: number;

  /**
   * Factor to convert device logical coordinates to device physical coordinates
   *
   * @remarks
   * This value allows auto-scaling to support devices with different pixel densities.
   *
   * This controls the number of physical pixels that are used to render each logical
   * pixel. For example, if the device has a pixel density of 2, each logical pixel
   * will be rendered using 2x2 physical pixels.
   *
   * By default, it will be set to `window.devicePixelRatio` which is the pixel
   * density of the device the app is running on reported by the browser.
   *
   * @defaultValue `window.devicePixelRatio`
   */
  devicePhysicalPixelRatio?: number;

  /**
   * RGBA encoded number of the background to use
   *
   * @defaultValue `0x00000000`
   */
  clearColor?: number;

  /**
   * Interval in milliseconds to receive FPS updates
   *
   * @remarks
   * If set to `0`, FPS updates will be disabled.
   *
   * @defaultValue `0` (disabled)
   */
  fpsUpdateInterval?: number;

  /**
   * Include context call (i.e. WebGL) information in FPS updates
   *
   * @remarks
   * When enabled the number of calls to each context method over the
   * `fpsUpdateInterval` will be included in the FPS update payload's
   * `contextSpyData` property.
   *
   * Enabling the context spy has a serious impact on performance so only use it
   * when you need to extract context call information.
   *
   * @defaultValue `false` (disabled)
   */
  enableContextSpy?: boolean;

  /**
   * Number or Image Workers to use
   *
   * @remarks
   * On devices with multiple cores, this can be used to improve image loading
   * as well as reduce the impact of image loading on the main thread.
   * Set to 0 to disable image workers.
   *
   * @defaultValue `2`
   */
  numImageWorkers?: number;

  /**
   * DOM Inspector
   *
   * @remarks
   * The inspector will replicate the state of the Nodes created
   * in the renderer and allow inspection of the state of the nodes.
   *
   */
  inspector?: typeof Inspector | false;

  /**
   * Renderer Engine
   *
   * @remarks
   * The renderer engine to use. Spawns a WebGL or Canvas renderer.
   * WebGL is more performant and supports more features. Canvas is
   * supported on most platforms.
   *
   * Note: When using CanvasCoreRenderer you can only use
   * CanvasTextRenderer. The WebGLCoreRenderer supports
   * both CanvasTextRenderer and SdfTextRenderer for Text Rendering.
   *
   */
  renderEngine: typeof CanvasCoreRenderer | typeof WebGlCoreRenderer;

  /**
   * Quad buffer size in bytes
   *
   * @defaultValue 4 * 1024 * 1024
   */
  quadBufferSize?: number;

  /**
   * Font Engines
   *
   * @remarks
   * The font engines to use for text rendering. CanvasTextRenderer is supported
   * on all platforms. SdfTextRenderer is a more performant renderer.
   * When using `renderEngine=CanvasCoreRenderer` you can only use `CanvasTextRenderer`.
   * The `renderEngine=WebGLCoreRenderer` supports both `CanvasTextRenderer` and `SdfTextRenderer`.
   *
   * This setting is used to enable tree shaking of unused font engines. Please
   * import your font engine(s) as follows:
   * ```
   * import { CanvasTextRenderer } from '@lightning/renderer/canvas';
   * import { SdfTextRenderer } from '@lightning/renderer/webgl';
   * ```
   *
   * If both CanvasTextRenderer and SdfTextRenderer are provided, the first renderer
   * provided will be asked first if it can render the font. If it cannot render the
   * font, the next renderer will be asked. If no renderer can render the font, the
   * text will not be rendered.
   *
   * **Note** that if you have fonts available in both engines the second font engine
   * will not be used. This is because the first font engine will always be asked first.
   *
   * @defaultValue '[]'
   *
   *
   */
  fontEngines: (typeof SdfTextRenderer | typeof CanvasTextRenderer)[];

  /**
   * Force WebGL2
   *
   * @remarks
   * Force the renderer to use WebGL2. This can be used to force the renderer to
   * use WebGL2 even if the browser supports WebGL1.
   *
   * @defaultValue `false`
   */
  forceWebGL2?: boolean;

  /**
   * Enable strictBounds
   *
   * @remarks
   * Enable strict bounds for the renderer. This will ensure that the renderer
   * will not render outside the bounds of the canvas.
   *
   * @defaultValue `true`
   */
  strictBounds?: boolean;

  /**
<<<<<<< HEAD
   * Texture Processing Limit
   *
   * @remarks
   * The maximum number of textures to process in a single frame. This is used to
   * prevent the renderer from processing too many textures in a single frame.
   *
   * @defaultValue `0`
   */
  textureProcessingLimit?: number;
=======
   * Canvas object to use for rendering
   *
   * @remarks
   * This is used to render the scene graph. If not provided, a new canvas
   * element will be created and appended to the target element.
   */
  canvas?: HTMLCanvasElement;
>>>>>>> cfe035e2
}

/**
 * The Renderer Main API
 *
 * @remarks
 * This is the primary class used to configure and operate the Renderer.
 *
 * It is used to create and destroy Nodes, as well as Texture and Shader
 * references.
 *
 * Example:
 * ```ts
 * import { RendererMain, MainCoreDriver } from '@lightningjs/renderer';
 *
 * // Initialize the Renderer
 * const renderer = new RendererMain(
 *   {
 *     appWidth: 1920,
 *     appHeight: 1080
 *   },
 *   'app',
 *   new MainCoreDriver(),
 * );
 * ```
 *
 * ## Events
 * - `fpsUpdate`
 *   - Emitted every `fpsUpdateInterval` milliseconds with the current FPS
 * - `frameTick`
 *   - Emitted every frame tick
 * - `idle`
 *   - Emitted when the renderer is idle (no changes to the scene
 *     graph/animations running)
 * - `criticalCleanup`
 *  - Emitted when the Texture Memory Manager Cleanup process is triggered
 *  - Payload: { memUsed: number, criticalThreshold: number }
 *    - `memUsed` - The amount of memory (in bytes) used by textures before the
 *       cleanup process
 *    - `criticalThreshold` - The critical threshold (in bytes)
 * - `criticalCleanupFailed`
 *   - Emitted when the Texture Memory Manager Cleanup process is unable to free
 *     up enough texture memory to reach below the critical threshold.
 *     This can happen when there is not enough non-renderable textures to
 *     free up.
 *   - Payload (object with keys):
 *     - `memUsed` - The amount of memory (in bytes) used by textures after
 *       the cleanup process
 *     - `criticalThreshold` - The critical threshold (in bytes)
 */
export class RendererMain extends EventEmitter {
  readonly root: INode<ShaderController<'DefaultShader'>>;
  readonly canvas: HTMLCanvasElement;
  readonly settings: Readonly<Required<RendererMainSettings>>;
  readonly stage: Stage;
  private inspector: Inspector | null = null;

  /**
   * Constructs a new Renderer instance
   *
   * @param settings Renderer settings
   * @param target Element ID or HTMLElement to insert the canvas into
   * @param driver Core Driver to use
   */
  constructor(settings: RendererMainSettings, target: string | HTMLElement) {
    super();
    const resolvedTxSettings: TextureMemoryManagerSettings = {
      criticalThreshold: settings.textureMemory?.criticalThreshold || 124e6,
      targetThresholdLevel: settings.textureMemory?.targetThresholdLevel || 0.5,
      cleanupInterval: settings.textureMemory?.cleanupInterval || 30000,
      debugLogging: settings.textureMemory?.debugLogging || false,
    };
    const resolvedSettings: Required<RendererMainSettings> = {
      appWidth: settings.appWidth || 1920,
      appHeight: settings.appHeight || 1080,
      textureMemory: resolvedTxSettings,
      boundsMargin: settings.boundsMargin || 0,
      deviceLogicalPixelRatio: settings.deviceLogicalPixelRatio || 1,
      devicePhysicalPixelRatio:
        settings.devicePhysicalPixelRatio || window.devicePixelRatio,
      clearColor: settings.clearColor ?? 0x00000000,
      fpsUpdateInterval: settings.fpsUpdateInterval || 0,
      numImageWorkers:
        settings.numImageWorkers !== undefined ? settings.numImageWorkers : 2,
      enableContextSpy: settings.enableContextSpy ?? false,
      forceWebGL2: settings.forceWebGL2 ?? false,
      inspector: settings.inspector ?? false,
      renderEngine: settings.renderEngine,
      quadBufferSize: settings.quadBufferSize ?? 4 * 1024 * 1024,
      fontEngines: settings.fontEngines,
      strictBounds: settings.strictBounds ?? true,
<<<<<<< HEAD
      textureProcessingLimit: settings.textureProcessingLimit || 0,
=======
      canvas: settings.canvas || document.createElement('canvas'),
>>>>>>> cfe035e2
    };
    this.settings = resolvedSettings;

    const {
      appWidth,
      appHeight,
      deviceLogicalPixelRatio,
      devicePhysicalPixelRatio,
      inspector,
      canvas,
    } = resolvedSettings;

    const deviceLogicalWidth = appWidth * deviceLogicalPixelRatio;
    const deviceLogicalHeight = appHeight * deviceLogicalPixelRatio;

    this.canvas = canvas;
    canvas.width = deviceLogicalWidth * devicePhysicalPixelRatio;
    canvas.height = deviceLogicalHeight * devicePhysicalPixelRatio;

    canvas.style.width = `${deviceLogicalWidth}px`;
    canvas.style.height = `${deviceLogicalHeight}px`;

    // Initialize the stage
    this.stage = new Stage({
      appWidth: this.settings.appWidth,
      appHeight: this.settings.appHeight,
      boundsMargin: this.settings.boundsMargin,
      clearColor: this.settings.clearColor,
      canvas: this.canvas,
      deviceLogicalPixelRatio: this.settings.deviceLogicalPixelRatio,
      devicePhysicalPixelRatio: this.settings.devicePhysicalPixelRatio,
      enableContextSpy: this.settings.enableContextSpy,
      forceWebGL2: this.settings.forceWebGL2,
      fpsUpdateInterval: this.settings.fpsUpdateInterval,
      numImageWorkers: this.settings.numImageWorkers,
      renderEngine: this.settings.renderEngine,
      textureMemory: resolvedTxSettings,
      eventBus: this,
      quadBufferSize: this.settings.quadBufferSize,
      fontEngines: this.settings.fontEngines,
      inspector: this.settings.inspector !== null,
      strictBounds: this.settings.strictBounds,
      textureProcessingLimit: this.settings.textureProcessingLimit,
    });

    // Extract the root node
    this.root = this.stage.root as unknown as INode<
      ShaderController<'DefaultShader'>
    >;

    // Get the target element and attach the canvas to it
    let targetEl: HTMLElement | null;
    if (typeof target === 'string') {
      targetEl = document.getElementById(target);
    } else {
      targetEl = target;
    }

    if (!targetEl) {
      throw new Error('Could not find target element');
    }

    targetEl.appendChild(canvas);

    // Initialize inspector (if enabled)
    if (inspector && !isProductionEnvironment()) {
      this.inspector = new inspector(canvas, resolvedSettings);
    }
  }

  /**
   * Create a new scene graph node
   *
   * @remarks
   * A node is the main graphical building block of the Renderer scene graph. It
   * can be a container for other nodes, or it can be a leaf node that renders a
   * solid color, gradient, image, or specific texture, using a specific shader.
   *
   * To create a text node, see {@link createTextNode}.
   *
   * See {@link CoreNode} for more details.
   *
   * @param props
   * @returns
   */
  createNode<
    ShCtr extends BaseShaderController = ShaderController<'DefaultShader'>,
  >(props: Partial<INodeProps<ShCtr>>): INode<ShCtr> {
    const node = this.stage.createNode(props as Partial<CoreNodeProps>);

    if (this.inspector) {
      return this.inspector.createNode(node) as unknown as INode<ShCtr>;
    }

    // FIXME onDestroy event? node.once('beforeDestroy'
    // FIXME onCreate event?
    return node as unknown as INode<ShCtr>;
  }

  /**
   * Create a new scene graph text node
   *
   * @remarks
   * A text node is the second graphical building block of the Renderer scene
   * graph. It renders text using a specific text renderer that is automatically
   * chosen based on the font requested and what type of fonts are installed
   * into an app.
   *
   * See {@link ITextNode} for more details.
   *
   * @param props
   * @returns
   */
  createTextNode(props: Partial<ITextNodeProps>): ITextNode {
    const textNode = this.stage.createTextNode(props as CoreTextNodeProps);

    if (this.inspector) {
      return this.inspector.createTextNode(textNode);
    }

    return textNode as unknown as ITextNode;
  }

  /**
   * Destroy a node
   *
   * @remarks
   * This method destroys a node
   *
   * @param node
   * @returns
   */
  destroyNode(node: INode) {
    if (this.inspector) {
      this.inspector.destroyNode(node.id);
    }

    return node.destroy();
  }

  /**
   * Create a new texture reference
   *
   * @remarks
   * This method creates a new reference to a texture. The texture is not
   * loaded until it is used on a node.
   *
   * It can be assigned to a node's `texture` property, or it can be used
   * when creating a SubTexture.
   *
   * @param textureType
   * @param props
   * @param options
   * @returns
   */
  createTexture<TxType extends keyof TextureMap>(
    textureType: TxType,
    props: ExtractProps<TextureMap[TxType]>,
  ): InstanceType<TextureMap[TxType]> {
    return this.stage.txManager.createTexture(textureType, props);
  }

  /**
   * Create a new shader controller for a shader type
   *
   * @remarks
   * This method creates a new Shader Controller for a specific shader type.
   *
   * If the shader has not been loaded yet, it will be loaded. Otherwise, the
   * existing shader will be reused.
   *
   * It can be assigned to a Node's `shader` property.
   *
   * @param shaderType
   * @param props
   * @returns
   */
  createShader<ShType extends keyof ShaderMap>(
    shaderType: ShType,
    props?: ExtractProps<ShaderMap[ShType]>,
  ): ShaderController<ShType> {
    return this.stage.shManager.loadShader(shaderType, props);
  }

  /**
   * Create a new Dynamic Shader controller
   *
   * @remarks
   * A Dynamic Shader is a shader that can be composed of an array of mulitple
   * effects. Each effect can be animated or changed after creation (provided
   * the effect is given a name).
   *
   * Example:
   * ```ts
   * renderer.createNode({
   *   shader: renderer.createDynamicShader([
   *     renderer.createEffect('radius', {
   *       radius: 0
   *     }, 'effect1'),
   *     renderer.createEffect('border', {
   *       color: 0xff00ffff,
   *       width: 10,
   *     }, 'effect2'),
   *   ]),
   * });
   * ```
   *
   * @param effects
   * @returns
   */
  createDynamicShader<
    T extends DynamicEffects<[...{ name?: string; type: keyof EffectMap }[]]>,
  >(effects: [...T]): DynamicShaderController<T> {
    return this.stage.shManager.loadDynamicShader({
      effects: effects as EffectDescUnion[],
    });
  }

  /**
   * Create an effect to be used in a Dynamic Shader
   *
   * @remark
   * The {name} parameter is optional but required if you want to animate the effect
   * or change the effect's properties after creation.
   *
   * See {@link createDynamicShader} for an example.
   *
   * @param type
   * @param props
   * @param name
   * @returns
   */
  createEffect<
    Type extends keyof EffectMap,
    Name extends string | undefined = undefined,
  >(
    type: Type,
    props: EffectDesc<{ name: Name; type: Type }>['props'],
    name?: Name,
  ): EffectDesc<{ name: Name; type: Type }> {
    return {
      name,
      type,
      props,
    };
  }

  /**
   * Get a Node by its ID
   *
   * @param id
   * @returns
   */
  getNodeById(id: number): CoreNode | null {
    const root = this.stage?.root;
    if (!root) {
      return null;
    }

    const findNode = (node: CoreNode): CoreNode | null => {
      if (node.id === id) {
        return node;
      }

      for (const child of node.children) {
        const found = findNode(child);
        if (found) {
          return found;
        }
      }

      return null;
    };

    return findNode(root);
  }

  toggleFreeze() {
    throw new Error('Not implemented');
  }

  advanceFrame() {
    throw new Error('Not implemented');
  }

  getBufferInfo() {
    return this.stage.renderer.getBufferInfo();
  }

  /**
   * Re-render the current frame without advancing any running animations.
   *
   * @remarks
   * Any state changes will be reflected in the re-rendered frame. Useful for
   * debugging.
   *
   * May not do anything if the render loop is running on a separate worker.
   */
  rerender() {
    this.stage.requestRender();
  }

  /**
   * Sets the clear color for the stage.
   *
   * @param color - The color to set as the clear color.
   */
  setClearColor(color: number) {
    this.stage.setClearColor(color);
  }
}<|MERGE_RESOLUTION|>--- conflicted
+++ resolved
@@ -269,7 +269,6 @@
   strictBounds?: boolean;
 
   /**
-<<<<<<< HEAD
    * Texture Processing Limit
    *
    * @remarks
@@ -279,7 +278,8 @@
    * @defaultValue `0`
    */
   textureProcessingLimit?: number;
-=======
+
+  /**
    * Canvas object to use for rendering
    *
    * @remarks
@@ -287,7 +287,6 @@
    * element will be created and appended to the target element.
    */
   canvas?: HTMLCanvasElement;
->>>>>>> cfe035e2
 }
 
 /**
@@ -379,11 +378,8 @@
       quadBufferSize: settings.quadBufferSize ?? 4 * 1024 * 1024,
       fontEngines: settings.fontEngines,
       strictBounds: settings.strictBounds ?? true,
-<<<<<<< HEAD
       textureProcessingLimit: settings.textureProcessingLimit || 0,
-=======
       canvas: settings.canvas || document.createElement('canvas'),
->>>>>>> cfe035e2
     };
     this.settings = resolvedSettings;
 
