--- conflicted
+++ resolved
@@ -392,7 +392,6 @@
    * - `2 * Math.PI`: 360 rotation clockwise
    */
   rotation: number;
-<<<<<<< HEAD
 
   /**
    * Whether the Node is rendered to a texture
@@ -408,7 +407,6 @@
    * Whether the Node has a Render Texture as a parent
    */
   parentHasRenderTexture: boolean;
-=======
   /**
    * Node data element for custom data storage (optional)
    *
@@ -425,7 +423,6 @@
    * @default `undefined`
    */
   data?: CustomDataMap;
->>>>>>> f38273b8
 }
 
 /**
