--- conflicted
+++ resolved
@@ -565,12 +565,9 @@
       pivotX: props.pivotX ?? props.pivot ?? 0.5,
       pivotY: props.pivotY ?? props.pivot ?? 0.5,
       rotation: props.rotation ?? 0,
-<<<<<<< HEAD
       rtt: props.rtt ?? false,
       parentHasRenderTexture,
-=======
       data: data,
->>>>>>> f38273b8
     };
   }
 
